{
  "images" : [
    {
      "size" : "20x20",
      "idiom" : "iphone",
<<<<<<< HEAD
      "size" : "20x20",
      "scale" : "2x"
    },
    {
      "idiom" : "iphone",
      "size" : "20x20",
      "scale" : "3x"
    },
    {
      "idiom" : "iphone",
      "size" : "29x29",
=======
      "filename" : "icon_20pt@2x.png",
>>>>>>> daba7e13
      "scale" : "2x"
    },
    {
      "size" : "20x20",
      "idiom" : "iphone",
      "filename" : "icon_20pt@3x.png",
      "scale" : "3x"
    },
    {
      "size" : "29x29",
      "idiom" : "iphone",
      "filename" : "icon_29pt@2x.png",
      "scale" : "2x"
    },
    {
      "size" : "29x29",
      "idiom" : "iphone",
      "filename" : "icon_29pt@3x.png",
      "scale" : "3x"
    },
    {
      "size" : "40x40",
      "idiom" : "iphone",
      "filename" : "icon_40pt@2x.png",
      "scale" : "2x"
    },
    {
      "size" : "40x40",
      "idiom" : "iphone",
      "filename" : "icon_40pt@3x.png",
      "scale" : "3x"
    },
    {
      "size" : "60x60",
      "idiom" : "iphone",
      "filename" : "icon_60pt@2x.png",
      "scale" : "2x"
    },
    {
      "size" : "60x60",
      "idiom" : "iphone",
      "filename" : "icon_60pt@3x.png",
      "scale" : "3x"
    },
    {
      "size" : "20x20",
      "idiom" : "ipad",
<<<<<<< HEAD
      "size" : "20x20",
      "scale" : "1x"
    },
    {
      "idiom" : "ipad",
      "size" : "20x20",
      "scale" : "2x"
    },
    {
      "idiom" : "ipad",
      "size" : "29x29",
=======
      "filename" : "icon_20pt.png",
>>>>>>> daba7e13
      "scale" : "1x"
    },
    {
      "size" : "20x20",
      "idiom" : "ipad",
      "filename" : "icon_20pt@2x-1.png",
      "scale" : "2x"
    },
    {
      "size" : "29x29",
      "idiom" : "ipad",
      "filename" : "icon_29pt.png",
      "scale" : "1x"
    },
    {
      "size" : "29x29",
      "idiom" : "ipad",
      "filename" : "icon_29pt@2x-1.png",
      "scale" : "2x"
    },
    {
      "size" : "40x40",
      "idiom" : "ipad",
      "filename" : "icon_40pt.png",
      "scale" : "1x"
    },
    {
      "size" : "40x40",
      "idiom" : "ipad",
      "filename" : "icon_40pt@2x-1.png",
      "scale" : "2x"
    },
    {
      "size" : "76x76",
      "idiom" : "ipad",
      "filename" : "icon_76pt.png",
      "scale" : "1x"
    },
    {
      "size" : "76x76",
      "idiom" : "ipad",
      "filename" : "icon_76pt@2x.png",
      "scale" : "2x"
    },
    {
      "size" : "83.5x83.5",
      "idiom" : "ipad",
      "filename" : "icon_83.5@2x.png",
      "scale" : "2x"
    },
    {
<<<<<<< HEAD
      "idiom" : "ios-marketing",
      "size" : "1024x1024",
=======
      "size" : "1024x1024",
      "idiom" : "ios-marketing",
      "filename" : "Icon.png",
>>>>>>> daba7e13
      "scale" : "1x"
    }
  ],
  "info" : {
    "version" : 1,
    "author" : "xcode"
  }
}<|MERGE_RESOLUTION|>--- conflicted
+++ resolved
@@ -3,21 +3,7 @@
     {
       "size" : "20x20",
       "idiom" : "iphone",
-<<<<<<< HEAD
-      "size" : "20x20",
-      "scale" : "2x"
-    },
-    {
-      "idiom" : "iphone",
-      "size" : "20x20",
-      "scale" : "3x"
-    },
-    {
-      "idiom" : "iphone",
-      "size" : "29x29",
-=======
       "filename" : "icon_20pt@2x.png",
->>>>>>> daba7e13
       "scale" : "2x"
     },
     {
@@ -65,21 +51,7 @@
     {
       "size" : "20x20",
       "idiom" : "ipad",
-<<<<<<< HEAD
-      "size" : "20x20",
-      "scale" : "1x"
-    },
-    {
-      "idiom" : "ipad",
-      "size" : "20x20",
-      "scale" : "2x"
-    },
-    {
-      "idiom" : "ipad",
-      "size" : "29x29",
-=======
       "filename" : "icon_20pt.png",
->>>>>>> daba7e13
       "scale" : "1x"
     },
     {
@@ -131,14 +103,9 @@
       "scale" : "2x"
     },
     {
-<<<<<<< HEAD
-      "idiom" : "ios-marketing",
-      "size" : "1024x1024",
-=======
       "size" : "1024x1024",
       "idiom" : "ios-marketing",
       "filename" : "Icon.png",
->>>>>>> daba7e13
       "scale" : "1x"
     }
   ],
