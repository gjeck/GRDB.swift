#if !USING_BUILTIN_SQLITE
    #if os(OSX)
        import SQLiteMacOSX
    #elseif os(iOS)
        #if (arch(i386) || arch(x86_64))
            import SQLiteiPhoneSimulator
        #else
            import SQLiteiPhoneOS
        #endif
    #endif
#endif


// MARK: - _SQLSelectQuery

/// This type is an implementation detail of the query interface.
/// Do not use it directly.
///
/// See https://github.com/groue/GRDB.swift/#the-query-interface
public struct _SQLSelectQuery {
    var selection: [_SQLSelectable]
    var isDistinct: Bool
    var source: _SQLSource?
    var whereExpression: _SQLExpression?
    var groupByExpressions: [_SQLExpression]
    var orderings: [_SQLOrdering]
    var isReversed: Bool
    var havingExpression: _SQLExpression?
    var limit: _SQLLimit?
    
    init(
        select selection: [_SQLSelectable],
        isDistinct: Bool = false,
        from source: _SQLSource? = nil,
        filter whereExpression: _SQLExpression? = nil,
        groupBy groupByExpressions: [_SQLExpression] = [],
        orderBy orderings: [_SQLOrdering] = [],
        isReversed: Bool = false,
        having havingExpression: _SQLExpression? = nil,
        limit: _SQLLimit? = nil)
    {
        self.selection = selection
        self.isDistinct = isDistinct
        self.source = source
        self.whereExpression = whereExpression
        self.groupByExpressions = groupByExpressions
        self.orderings = orderings
        self.isReversed = isReversed
        self.havingExpression = havingExpression
        self.limit = limit
    }
    
<<<<<<< HEAD
    func sql(_ db: Database, _ bindings: inout [DatabaseValueConvertible?]) throws -> String {
=======
    func sql(db: Database, inout _ arguments: StatementArguments) throws -> String {
>>>>>>> ed847279
        var sql = "SELECT"
        
        if isDistinct {
            sql += " DISTINCT"
        }
        
        assert(!selection.isEmpty)
<<<<<<< HEAD
        sql += try " " + selection.map { try $0.resultColumnSQL(db, &bindings) }.joined(separator: ", ")
=======
        sql += try " " + selection.map { try $0.resultColumnSQL(db, &arguments) }.joinWithSeparator(", ")
>>>>>>> ed847279
        
        if let source = source {
            sql += try " FROM " + source.sql(db, &arguments)
        }
        
        if let whereExpression = whereExpression {
            sql += try " WHERE " + whereExpression.sql(db, &arguments)
        }
        
        if !groupByExpressions.isEmpty {
<<<<<<< HEAD
            sql += try " GROUP BY " + groupByExpressions.map { try $0.sql(db, &bindings) }.joined(separator: ", ")
=======
            sql += try " GROUP BY " + groupByExpressions.map { try $0.sql(db, &arguments) }.joinWithSeparator(", ")
>>>>>>> ed847279
        }
        
        if let havingExpression = havingExpression {
            sql += try " HAVING " + havingExpression.sql(db, &arguments)
        }
        
        var orderings = self.orderings
        if isReversed {
            if orderings.isEmpty {
                // https://www.sqlite.org/lang_createtable.html#rowid
                //
                // > The rowid value can be accessed using one of the special
                // > case-independent names "rowid", "oid", or "_rowid_" in
                // > place of a column name. If a table contains a user defined
                // > column named "rowid", "oid" or "_rowid_", then that name
                // > always refers the explicitly declared column and cannot be
                // > used to retrieve the integer rowid value.
                //
                // Here we assume that _rowid_ is not a custom column.
                // TODO: support for user-defined _rowid_ column.
                // TODO: support for WITHOUT ROWID tables.
                orderings = [SQLColumn("_rowid_").desc]
            } else {
                orderings = orderings.map { $0.reversedOrdering }
            }
        }
        if !orderings.isEmpty {
<<<<<<< HEAD
            sql += try " ORDER BY " + orderings.map { try $0.orderingSQL(db, &bindings) }.joined(separator: ", ")
=======
            sql += try " ORDER BY " + orderings.map { try $0.orderingSQL(db, &arguments) }.joinWithSeparator(", ")
>>>>>>> ed847279
        }
        
        if let limit = limit {
            sql += " LIMIT " + limit.sql
        }
        
        return sql
    }
    
    /// Returns a query that counts the number of rows matched by self.
    var countQuery: _SQLSelectQuery {
        guard groupByExpressions.isEmpty && limit == nil else {
            // SELECT ... GROUP BY ...
            // SELECT ... LIMIT ...
            return trivialCountQuery
        }
        
        guard let source = source, case .table(name: let tableName, alias: let alias) = source else {
            // SELECT ... FROM (something which is not a table)
            return trivialCountQuery
        }
        
        assert(!selection.isEmpty)
        if selection.count == 1 {
            let selectable = self.selection[0]
            switch selectable.sqlSelectableKind {
            case .star(sourceName: let sourceName):
                guard !isDistinct else {
                    return trivialCountQuery
                }
                
                if let sourceName = sourceName {
                    guard sourceName == tableName || sourceName == alias else {
                        return trivialCountQuery
                    }
                }
                
                // SELECT * FROM tableName ...
                // ->
                // SELECT COUNT(*) FROM tableName ...
                var countQuery = unorderedQuery
                countQuery.selection = [_SQLExpression.count(selectable)]
                return countQuery
                
            case .expression(let expression):
                // SELECT [DISTINCT] expr FROM tableName ...
                if isDistinct {
                    // SELECT DISTINCT expr FROM tableName ...
                    // ->
                    // SELECT COUNT(DISTINCT expr) FROM tableName ...
                    var countQuery = unorderedQuery
                    countQuery.isDistinct = false
                    countQuery.selection = [_SQLExpression.countDistinct(expression)]
                    return countQuery
                } else {
                    // SELECT expr FROM tableName ...
                    // ->
                    // SELECT COUNT(*) FROM tableName ...
                    var countQuery = unorderedQuery
                    countQuery.selection = [_SQLExpression.count(_SQLResultColumn.star(nil))]
                    return countQuery
                }
            }
        } else {
            // SELECT [DISTINCT] expr1, expr2, ... FROM tableName ...
            
            guard !isDistinct else {
                return trivialCountQuery
            }

            // SELECT expr1, expr2, ... FROM tableName ...
            // ->
            // SELECT COUNT(*) FROM tableName ...
            var countQuery = unorderedQuery
            countQuery.selection = [_SQLExpression.count(_SQLResultColumn.star(nil))]
            return countQuery
        }
    }
    
    // SELECT COUNT(*) FROM (self)
    private var trivialCountQuery: _SQLSelectQuery {
        return _SQLSelectQuery(
            select: [_SQLExpression.count(_SQLResultColumn.star(nil))],
            from: .query(query: unorderedQuery, alias: nil))
    }
    
    /// Remove ordering
    private var unorderedQuery: _SQLSelectQuery {
        var query = self
        query.isReversed = false
        query.orderings = []
        return query
    }
}


// MARK: - _SQLSource

indirect enum _SQLSource {
    case table(name: String, alias: String?)
    case query(query: _SQLSelectQuery, alias: String?)
    
<<<<<<< HEAD
    func sql(_ db: Database, _ bindings: inout [DatabaseValueConvertible?]) throws -> String {
=======
    func sql(db: Database, inout _ arguments: StatementArguments) throws -> String {
>>>>>>> ed847279
        switch self {
        case .table(let table, let alias):
            if let alias = alias {
                return table.quotedDatabaseIdentifier + " AS " + alias.quotedDatabaseIdentifier
            } else {
                return table.quotedDatabaseIdentifier
            }
        case .query(let query, let alias):
            if let alias = alias {
                return try "(" + query.sql(db, &arguments) + ") AS " + alias.quotedDatabaseIdentifier
            } else {
                return try "(" + query.sql(db, &arguments) + ")"
            }
        }
    }
}


// MARK: - _SQLOrdering

/// This protocol is an implementation detail of the query interface.
/// Do not use it directly.
///
/// See https://github.com/groue/GRDB.swift/#the-query-interface
public protocol _SQLOrdering {
<<<<<<< HEAD
    var reversedOrdering: _SQLOrderingExpression { get }
    func orderingSQL(_ db: Database, _ bindings: inout [DatabaseValueConvertible?]) throws -> String
=======
    var reversedSortDescriptor: _SQLSortDescriptor { get }
    func orderingSQL(db: Database, inout _ arguments: StatementArguments) throws -> String
>>>>>>> ed847279
}

/// This type is an implementation detail of the query interface.
/// Do not use it directly.
///
/// See https://github.com/groue/GRDB.swift/#the-query-interface
public enum _SQLOrderingExpression {
    case asc(_SQLExpression)
    case desc(_SQLExpression)
}

extension _SQLOrderingExpression : _SQLOrdering {
    
    /// This property is an implementation detail of the query interface.
    /// Do not use it directly.
    ///
    /// See https://github.com/groue/GRDB.swift/#the-query-interface
    public var reversedOrdering: _SQLOrderingExpression {
        switch self {
        case .asc(let expression):
            return .desc(expression)
        case .desc(let expression):
            return .asc(expression)
        }
    }
    
    /// This method is an implementation detail of the query interface.
    /// Do not use it directly.
    ///
    /// See https://github.com/groue/GRDB.swift/#the-query-interface
<<<<<<< HEAD
    public func orderingSQL(_ db: Database, _ bindings: inout [DatabaseValueConvertible?]) throws -> String {
        switch self {
        case .asc(let expression):
            return try expression.sql(db, &bindings) + " ASC"
        case .desc(let expression):
            return try expression.sql(db, &bindings) + " DESC"
=======
    public func orderingSQL(db: Database, inout _ arguments: StatementArguments) throws -> String {
        switch self {
        case .Asc(let expression):
            return try expression.sql(db, &arguments) + " ASC"
        case .Desc(let expression):
            return try expression.sql(db, &arguments) + " DESC"
>>>>>>> ed847279
        }
    }
}


// MARK: - _SQLLimit

struct _SQLLimit {
    let limit: Int
    let offset: Int?
    
    var sql: String {
        if let offset = offset {
            return "\(limit) OFFSET \(offset)"
        } else {
            return "\(limit)"
        }
    }
}


// MARK: - _SQLExpressible

public protocol _SQLExpressible {
    
    /// This property is an implementation detail of the query interface.
    /// Do not use it directly.
    ///
    /// See https://github.com/groue/GRDB.swift/#the-query-interface
    var sqlExpression: _SQLExpression { get }
}

// Conformance to _SQLExpressible
extension DatabaseValueConvertible {
    
    /// This property is an implementation detail of the query interface.
    /// Do not use it directly.
    ///
    /// See https://github.com/groue/GRDB.swift/#the-query-interface
    public var sqlExpression: _SQLExpression {
        return .value(self)
    }
}

/// This protocol is an implementation detail of the query interface.
/// Do not use it directly.
///
/// See https://github.com/groue/GRDB.swift/#the-query-interface
public protocol _SpecificSQLExpressible : _SQLExpressible {
    // _SQLExpressible can be adopted by Swift standard types, and user
    // types, through the DatabaseValueConvertible protocol, which inherits
    // from _SQLExpressible.
    //
    // For example, Int adopts _SQLExpressible through
    // DatabaseValueConvertible.
    //
    // _SpecificSQLExpressible, on the other side, is not adopted by any
    // Swift standard type or any user type. It is only adopted by GRDB types,
    // such as SQLColumn and _SQLExpression.
    //
    // This separation lets us define functions and operators that do not
    // spill out. The three declarations below have no chance overloading a
    // Swift-defined operator, or a user-defined operator:
    //
    // - ==(_SQLExpressible, _SpecificSQLExpressible)
    // - ==(_SpecificSQLExpressible, _SQLExpressible)
    // - ==(_SpecificSQLExpressible, _SpecificSQLExpressible)
}

extension _SpecificSQLExpressible where Self: _SQLOrdering {
    
    /// This property is an implementation detail of the query interface.
    /// Do not use it directly.
    ///
    /// See https://github.com/groue/GRDB.swift/#the-query-interface
    public var reversedOrdering: _SQLOrderingExpression {
        return .desc(sqlExpression)
    }
    
    /// This method is an implementation detail of the query interface.
    /// Do not use it directly.
    ///
    /// See https://github.com/groue/GRDB.swift/#the-query-interface
<<<<<<< HEAD
    public func orderingSQL(_ db: Database, _ bindings: inout [DatabaseValueConvertible?]) throws -> String {
        return try sqlExpression.sql(db, &bindings)
=======
    public func orderingSQL(db: Database, inout _ arguments: StatementArguments) throws -> String {
        return try sqlExpression.sql(db, &arguments)
>>>>>>> ed847279
    }
}

extension _SpecificSQLExpressible where Self: _SQLSelectable {
    
    /// This method is an implementation detail of the query interface.
    /// Do not use it directly.
    ///
    /// See https://github.com/groue/GRDB.swift/#the-query-interface
<<<<<<< HEAD
    public func resultColumnSQL(_ db: Database, _ bindings: inout [DatabaseValueConvertible?]) throws -> String {
        return try sqlExpression.sql(db, &bindings)
=======
    public func resultColumnSQL(db: Database, inout _ arguments: StatementArguments) throws -> String {
        return try sqlExpression.sql(db, &arguments)
>>>>>>> ed847279
    }
    
    /// This method is an implementation detail of the query interface.
    /// Do not use it directly.
    ///
    /// See https://github.com/groue/GRDB.swift/#the-query-interface
<<<<<<< HEAD
    public func countedSQL(_ db: Database, _ bindings: inout [DatabaseValueConvertible?]) throws -> String {
        return try sqlExpression.sql(db, &bindings)
=======
    public func countedSQL(db: Database, inout _ arguments: StatementArguments) throws -> String {
        return try sqlExpression.sql(db, &arguments)
>>>>>>> ed847279
    }
    
    /// This property is an implementation detail of the query interface.
    /// Do not use it directly.
    ///
    /// See https://github.com/groue/GRDB.swift/#the-query-interface
    public var sqlSelectableKind: _SQLSelectableKind {
        return .expression(sqlExpression)
    }
}

extension _SpecificSQLExpressible {
    
    /// Returns a value that can be used as an argument to FetchRequest.order()
    ///
    /// See https://github.com/groue/GRDB.swift/#the-query-interface
    public var asc: _SQLOrderingExpression {
        return .asc(sqlExpression)
    }
    
    /// Returns a value that can be used as an argument to FetchRequest.order()
    ///
    /// See https://github.com/groue/GRDB.swift/#the-query-interface
    public var desc: _SQLOrderingExpression {
        return .desc(sqlExpression)
    }
    
    /// Returns a value that can be used as an argument to FetchRequest.select()
    ///
    /// See https://github.com/groue/GRDB.swift/#the-query-interface
    public func aliased(_ alias: String) -> _SQLSelectable {
        return _SQLResultColumn.expression(expression: sqlExpression, alias: alias)
    }
}


/// This type is an implementation detail of the query interface.
/// Do not use it directly.
///
/// See https://github.com/groue/GRDB.swift/#the-query-interface
public indirect enum _SQLExpression {
    /// For example: `name || 'rrr' AS pirateName`
<<<<<<< HEAD
    case SQLLiteral(String)
=======
    case Literal(String, StatementArguments?)
>>>>>>> ed847279
    
    /// For example: `1` or `'foo'`
    case value(DatabaseValueConvertible?)   // TODO: switch to DatabaseValue?
    
    /// For example: `name`, `table.name`
    case identifier(identifier: String, sourceName: String?)
    
    /// For example: `name = 'foo' COLLATE NOCASE`
    case collate(_SQLExpression, String)
    
    /// For example: `NOT condition`
    case notOperator(_SQLExpression)
    
    /// For example: `name = 'foo'`
    case equalOperator(_SQLExpression, _SQLExpression)
    
    /// For example: `name <> 'foo'`
    case notEqualOperator(_SQLExpression, _SQLExpression)
    
    /// For example: `name IS NULL`
    case isOperator(_SQLExpression, _SQLExpression)
    
    /// For example: `name IS NOT NULL`
    case isNotOperator(_SQLExpression, _SQLExpression)
    
    /// For example: `-value`
    case prefixOperator(String, _SQLExpression)
    
    /// For example: `age + 1`
    case infixOperator(String, _SQLExpression, _SQLExpression)
    
    /// For example: `id IN (1,2,3)`
    case inOperator([_SQLExpression], _SQLExpression)
    
    /// For example `id IN (SELECT ...)`
    case inSubQuery(_SQLSelectQuery, _SQLExpression)
    
    /// For example `EXISTS (SELECT ...)`
    case exists(_SQLSelectQuery)
    
    /// For example: `age BETWEEN 1 AND 2`
    case between(value: _SQLExpression, min: _SQLExpression, max: _SQLExpression)
    
    /// For example: `LOWER(name)`
    case function(String, [_SQLExpression])
    
    /// For example: `COUNT(*)`
    case count(_SQLSelectable)
    
    /// For example: `COUNT(DISTINCT name)`
    case countDistinct(_SQLExpression)
    
    ///
<<<<<<< HEAD
    func sql(_ db: Database, _ bindings: inout [DatabaseValueConvertible?]) throws -> String {
=======
    func sql(db: Database, inout _ arguments: StatementArguments) throws -> String {
>>>>>>> ed847279
        // NOTE: this method *was* slow to compile
        // https://medium.com/swift-programming/speeding-up-slow-swift-build-times-922feeba5780#.s77wmh4h0
        // 10746.4ms	/Users/groue/Documents/git/groue/GRDB.swift/GRDB/FetchRequest/SQLSelectQuery.swift:439:10	func sql(db: Database, inout _ arguments: StatementArguments) throws -> String
        // Fixes are marked with "## Slow Compile Fix (Swift 2.2.x):"
        //
        switch self {
<<<<<<< HEAD
        case .SQLLiteral(let sql):
=======
        case .Literal(let sql, let literalArguments):
            if let literalArguments = literalArguments {
                arguments.values.appendContentsOf(literalArguments.values)
                for (name, value) in literalArguments.namedValues {
                    if arguments.namedValues[name] != nil {
                        throw DatabaseError(code: SQLITE_MISUSE, message: "argument \(String(reflecting: name)) can't be reused")
                    }
                    arguments.namedValues[name] = value
                }
            }
>>>>>>> ed847279
            return sql
            
        case .value(let value):
            guard let value = value else {
                return "NULL"
            }
            arguments.values.append(value)
            return "?"
            
        case .identifier(let identifier, let sourceName):
            if let sourceName = sourceName {
                return sourceName.quotedDatabaseIdentifier + "." + identifier.quotedDatabaseIdentifier
            } else {
                return identifier.quotedDatabaseIdentifier
            }
            
<<<<<<< HEAD
        case .collate(let expression, let collation):
            let sql = try expression.sql(db, &bindings)
=======
        case .Collate(let expression, let collation):
            let sql = try expression.sql(db, &arguments)
>>>>>>> ed847279
            let chars = sql.characters
            if chars.last! == ")" {
                return String(chars.prefix(upTo: chars.index(chars.endIndex, offsetBy: -1))) + " COLLATE " + collation + ")"
            } else {
                return sql + " COLLATE " + collation
            }
            
        case .notOperator(let condition):
            switch condition {
<<<<<<< HEAD
            case .notOperator(let expression):
                return try expression.sql(db, &bindings)
=======
            case .Not(let expression):
                return try expression.sql(db, &arguments)
>>>>>>> ed847279
                
            case .inOperator(let expressions, let expression):
                if expressions.isEmpty {
                    return "1"
                } else {
                    // ## Slow Compile Fix (Swift 2.2.x):
                    // TODO: Check if Swift 3 compiler fixes this line's slow compilation time:
<<<<<<< HEAD
                    //return try "(" + expression.sql(db, &bindings) + " NOT IN (" + expressions.map { try $0.sql(db, &bindings) }.joinWithSeparator(", ") + "))"   // Original, Slow To Compile
                    return try "(" + expression.sql(db, &bindings) + " NOT IN (" + (expressions.map { try $0.sql(db, &bindings) } as [String]).joined(separator: ", ") + "))"
                }
                
            case .inSubQuery(let subQuery, let expression):
                return try "(" + expression.sql(db, &bindings) + " NOT IN (" + subQuery.sql(db, &bindings)  + "))"
                
            case .exists(let subQuery):
                return try "(NOT EXISTS (" + subQuery.sql(db, &bindings)  + "))"
                
            case .equalOperator(let lhs, let rhs):
                return try _SQLExpression.notEqualOperator(lhs, rhs).sql(db, &bindings)
                
            case .notEqualOperator(let lhs, let rhs):
                return try _SQLExpression.equalOperator(lhs, rhs).sql(db, &bindings)
                
            case .isOperator(let lhs, let rhs):
                return try _SQLExpression.isNotOperator(lhs, rhs).sql(db, &bindings)
                
            case .isNotOperator(let lhs, let rhs):
                return try _SQLExpression.isOperator(lhs, rhs).sql(db, &bindings)
=======
                    //return try "(" + expression.sql(db, &arguments) + " NOT IN (" + expressions.map { try $0.sql(db, &arguments) }.joinWithSeparator(", ") + "))"   // Original, Slow To Compile
                    return try "(" + expression.sql(db, &arguments) + " NOT IN (" + (expressions.map { try $0.sql(db, &arguments) } as [String]).joinWithSeparator(", ") + "))"
                }
                
            case .InSubQuery(let subQuery, let expression):
                return try "(" + expression.sql(db, &arguments) + " NOT IN (" + subQuery.sql(db, &arguments)  + "))"
                
            case .Exists(let subQuery):
                return try "(NOT EXISTS (" + subQuery.sql(db, &arguments)  + "))"
                
            case .Equal(let lhs, let rhs):
                return try _SQLExpression.NotEqual(lhs, rhs).sql(db, &arguments)
                
            case .NotEqual(let lhs, let rhs):
                return try _SQLExpression.Equal(lhs, rhs).sql(db, &arguments)
                
            case .Is(let lhs, let rhs):
                return try _SQLExpression.IsNot(lhs, rhs).sql(db, &arguments)
                
            case .IsNot(let lhs, let rhs):
                return try _SQLExpression.Is(lhs, rhs).sql(db, &arguments)
>>>>>>> ed847279
                
            default:
                return try "(NOT " + condition.sql(db, &arguments) + ")"
            }
            
        case .equalOperator(let lhs, let rhs):
            switch (lhs, rhs) {
            case (let lhs, .value(let rhs)) where rhs == nil:
                // Swiftism!
                // Turn `filter(a == nil)` into `a IS NULL` since the intention is obviously to check for NULL. `a = NULL` would evaluate to NULL.
<<<<<<< HEAD
                return try "(" + lhs.sql(db, &bindings) + " IS NULL)"
            case (.value(let lhs), let rhs) where lhs == nil:
=======
                return try "(" + lhs.sql(db, &arguments) + " IS NULL)"
            case (.Value(let lhs), let rhs) where lhs == nil:
>>>>>>> ed847279
                // Swiftism!
                return try "(" + rhs.sql(db, &arguments) + " IS NULL)"
            default:
                return try "(" + lhs.sql(db, &arguments) + " = " + rhs.sql(db, &arguments) + ")"
            }
            
        case .notEqualOperator(let lhs, let rhs):
            switch (lhs, rhs) {
            case (let lhs, .value(let rhs)) where rhs == nil:
                // Swiftism!
                // Turn `filter(a != nil)` into `a IS NOT NULL` since the intention is obviously to check for NULL. `a <> NULL` would evaluate to NULL.
<<<<<<< HEAD
                return try "(" + lhs.sql(db, &bindings) + " IS NOT NULL)"
            case (.value(let lhs), let rhs) where lhs == nil:
=======
                return try "(" + lhs.sql(db, &arguments) + " IS NOT NULL)"
            case (.Value(let lhs), let rhs) where lhs == nil:
>>>>>>> ed847279
                // Swiftism!
                return try "(" + rhs.sql(db, &arguments) + " IS NOT NULL)"
            default:
                return try "(" + lhs.sql(db, &arguments) + " <> " + rhs.sql(db, &arguments) + ")"
            }
            
        case .isOperator(let lhs, let rhs):
            switch (lhs, rhs) {
<<<<<<< HEAD
            case (let lhs, .value(let rhs)) where rhs == nil:
                return try "(" + lhs.sql(db, &bindings) + " IS NULL)"
            case (.value(let lhs), let rhs) where lhs == nil:
                return try "(" + rhs.sql(db, &bindings) + " IS NULL)"
=======
            case (let lhs, .Value(let rhs)) where rhs == nil:
                return try "(" + lhs.sql(db, &arguments) + " IS NULL)"
            case (.Value(let lhs), let rhs) where lhs == nil:
                return try "(" + rhs.sql(db, &arguments) + " IS NULL)"
>>>>>>> ed847279
            default:
                return try "(" + lhs.sql(db, &arguments) + " IS " + rhs.sql(db, &arguments) + ")"
            }
            
        case .isNotOperator(let lhs, let rhs):
            switch (lhs, rhs) {
<<<<<<< HEAD
            case (let lhs, .value(let rhs)) where rhs == nil:
                return try "(" + lhs.sql(db, &bindings) + " IS NOT NULL)"
            case (.value(let lhs), let rhs) where lhs == nil:
                return try "(" + rhs.sql(db, &bindings) + " IS NOT NULL)"
=======
            case (let lhs, .Value(let rhs)) where rhs == nil:
                return try "(" + lhs.sql(db, &arguments) + " IS NOT NULL)"
            case (.Value(let lhs), let rhs) where lhs == nil:
                return try "(" + rhs.sql(db, &arguments) + " IS NOT NULL)"
>>>>>>> ed847279
            default:
                return try "(" + lhs.sql(db, &arguments) + " IS NOT " + rhs.sql(db, &arguments) + ")"
            }
            
<<<<<<< HEAD
        case .prefixOperator(let SQLOperator, let value):
            return try SQLOperator + value.sql(db, &bindings)
            
        case .infixOperator(let SQLOperator, let lhs, let rhs):
            return try "(" + lhs.sql(db, &bindings) + " \(SQLOperator) " + rhs.sql(db, &bindings) + ")"
=======
        case .PrefixOperator(let SQLOperator, let value):
            return try SQLOperator + value.sql(db, &arguments)
            
        case .InfixOperator(let SQLOperator, let lhs, let rhs):
            return try "(" + lhs.sql(db, &arguments) + " \(SQLOperator) " + rhs.sql(db, &arguments) + ")"
>>>>>>> ed847279
            
        case .inOperator(let expressions, let expression):
            guard !expressions.isEmpty else {
                return "0"
            }
            // ## Slow Compile Fix (Swift 2.2.x):
            // TODO: Check if Swift 3 compiler fixes this line's slow compilation time:
<<<<<<< HEAD
            //return try "(" + expression.sql(db, &bindings) + " IN (" + expressions.map { try $0.sql(db, &bindings) }.joinWithSeparator(", ")  + "))"  // Original, Slow To Compile
            return try "(" + expression.sql(db, &bindings) + " IN (" + (expressions.map { try $0.sql(db, &bindings) } as [String]).joined(separator: ", ")  + "))"
        
        case .inSubQuery(let subQuery, let expression):
            return try "(" + expression.sql(db, &bindings) + " IN (" + subQuery.sql(db, &bindings)  + "))"
            
        case .exists(let subQuery):
            return try "(EXISTS (" + subQuery.sql(db, &bindings)  + "))"
            
        case .between(value: let value, min: let min, max: let max):
            return try "(" + value.sql(db, &bindings) + " BETWEEN " + min.sql(db, &bindings) + " AND " + max.sql(db, &bindings) + ")"
=======
            //return try "(" + expression.sql(db, &arguments) + " IN (" + expressions.map { try $0.sql(db, &arguments) }.joinWithSeparator(", ")  + "))"  // Original, Slow To Compile
            return try "(" + expression.sql(db, &arguments) + " IN (" + (expressions.map { try $0.sql(db, &arguments) } as [String]).joinWithSeparator(", ")  + "))"
        
        case .InSubQuery(let subQuery, let expression):
            return try "(" + expression.sql(db, &arguments) + " IN (" + subQuery.sql(db, &arguments)  + "))"
            
        case .Exists(let subQuery):
            return try "(EXISTS (" + subQuery.sql(db, &arguments)  + "))"
            
        case .Between(value: let value, min: let min, max: let max):
            return try "(" + value.sql(db, &arguments) + " BETWEEN " + min.sql(db, &arguments) + " AND " + max.sql(db, &arguments) + ")"
>>>>>>> ed847279
            
        case .function(let functionName, let functionArguments):
            // ## Slow Compile Fix (Swift 2.2.x):
            // TODO: Check if Swift 3 compiler fixes this line's slow compilation time:
<<<<<<< HEAD
            //return try functionName + "(" + functionArguments.map { try $0.sql(db, &bindings) }.joinWithSeparator(", ")  + ")"    // Original, Slow To Compile
            return try functionName + "(" + (functionArguments.map { try $0.sql(db, &bindings) } as [String]).joined(separator: ", ")  + ")"
            
        case .count(let counted):
            return try "COUNT(" + counted.countedSQL(db, &bindings) + ")"
            
        case .countDistinct(let expression):
            return try "COUNT(DISTINCT " + expression.sql(db, &bindings) + ")"
=======
            //return try functionName + "(" + functionArguments.map { try $0.sql(db, &arguments) }.joinWithSeparator(", ")  + ")"    // Original, Slow To Compile
            return try functionName + "(" + (functionArguments.map { try $0.sql(db, &arguments) } as [String]).joinWithSeparator(", ")  + ")"
            
        case .Count(let counted):
            return try "COUNT(" + counted.countedSQL(db, &arguments) + ")"
            
        case .CountDistinct(let expression):
            return try "COUNT(DISTINCT " + expression.sql(db, &arguments) + ")"
>>>>>>> ed847279
        }
    }
}

extension _SQLExpression : _SpecificSQLExpressible {
    
    /// This property is an implementation detail of the query interface.
    /// Do not use it directly.
    ///
    /// See https://github.com/groue/GRDB.swift/#the-query-interface
    public var sqlExpression: _SQLExpression {
        return self
    }
}

extension _SQLExpression : _SQLSelectable {}
extension _SQLExpression : _SQLOrdering {}


// MARK: - _SQLSelectable

/// This protocol is an implementation detail of the query interface.
/// Do not use it directly.
///
/// See https://github.com/groue/GRDB.swift/#the-query-interface
public protocol _SQLSelectable {
<<<<<<< HEAD
    func resultColumnSQL(_ db: Database, _ bindings: inout [DatabaseValueConvertible?]) throws -> String
    func countedSQL(_ db: Database, _ bindings: inout [DatabaseValueConvertible?]) throws -> String
=======
    func resultColumnSQL(db: Database, inout _ arguments: StatementArguments) throws -> String
    func countedSQL(db: Database, inout _ arguments: StatementArguments) throws -> String
>>>>>>> ed847279
    var sqlSelectableKind: _SQLSelectableKind { get }
}

/// This type is an implementation detail of the query interface.
/// Do not use it directly.
///
/// See https://github.com/groue/GRDB.swift/#the-query-interface
public enum _SQLSelectableKind {
    case expression(_SQLExpression)
    case star(sourceName: String?)
}

enum _SQLResultColumn {
    case star(String?)
    case expression(expression: _SQLExpression, alias: String)
}

extension _SQLResultColumn : _SQLSelectable {
    
<<<<<<< HEAD
    func resultColumnSQL(_ db: Database, _ bindings: inout [DatabaseValueConvertible?]) throws -> String {
=======
    func resultColumnSQL(db: Database, inout _ arguments: StatementArguments) throws -> String {
>>>>>>> ed847279
        switch self {
        case .star(let sourceName):
            if let sourceName = sourceName {
                return sourceName.quotedDatabaseIdentifier + ".*"
            } else {
                return "*"
            }
<<<<<<< HEAD
        case .expression(expression: let expression, alias: let alias):
            return try expression.sql(db, &bindings) + " AS " + alias.quotedDatabaseIdentifier
        }
    }
    
    func countedSQL(_ db: Database, _ bindings: inout [DatabaseValueConvertible?]) throws -> String {
=======
        case .Expression(expression: let expression, alias: let alias):
            return try expression.sql(db, &arguments) + " AS " + alias.quotedDatabaseIdentifier
        }
    }
    
    func countedSQL(db: Database, inout _ arguments: StatementArguments) throws -> String {
>>>>>>> ed847279
        switch self {
        case .star:
            return "*"
<<<<<<< HEAD
        case .expression(expression: let expression, alias: _):
            return try expression.sql(db, &bindings)
=======
        case .Expression(expression: let expression, alias: _):
            return try expression.sql(db, &arguments)
>>>>>>> ed847279
        }
    }
    
    var sqlSelectableKind: _SQLSelectableKind {
        switch self {
        case .star(let sourceName):
            return .star(sourceName: sourceName)
        case .expression(expression: let expression, alias: _):
            return .expression(expression)
        }
    }
}


<<<<<<< HEAD
// MARK: _SQLLiteral

struct _SQLLiteral {
    let sql: String
    init(_ sql: String) {
        self.sql = sql
    }
}

extension _SQLLiteral : _SpecificSQLExpressible {
    var sqlExpression: _SQLExpression {
        return .SQLLiteral(sql)
    }
}

extension _SQLLiteral : _SQLSelectable {}
extension _SQLLiteral : _SQLOrdering {}


=======
>>>>>>> ed847279
// MARK: - SQLColumn

/// A column in the database
///
/// See https://github.com/groue/GRDB.swift#the-query-interface
public struct SQLColumn {
    let sourceName: String?
    
    /// The name of the column
    public let name: String
    
    /// Initializes a column given its name.
    public init(_ name: String) {
        self.name = name
        self.sourceName = nil
    }
    
    init(_ name: String, sourceName: String?) {
        self.name = name
        self.sourceName = sourceName
    }
}

extension SQLColumn : _SpecificSQLExpressible {
    
    /// This property is an implementation detail of the query interface.
    /// Do not use it directly.
    ///
    /// See https://github.com/groue/GRDB.swift/#the-query-interface
    public var sqlExpression: _SQLExpression {
        return .identifier(identifier: name, sourceName: sourceName)
    }
}

extension SQLColumn : _SQLSelectable {}
extension SQLColumn : _SQLOrdering {}<|MERGE_RESOLUTION|>--- conflicted
+++ resolved
@@ -50,11 +50,7 @@
         self.limit = limit
     }
     
-<<<<<<< HEAD
-    func sql(_ db: Database, _ bindings: inout [DatabaseValueConvertible?]) throws -> String {
-=======
-    func sql(db: Database, inout _ arguments: StatementArguments) throws -> String {
->>>>>>> ed847279
+    func sql(_ db: Database, _ arguments: inout StatementArguments) throws -> String {
         var sql = "SELECT"
         
         if isDistinct {
@@ -62,11 +58,7 @@
         }
         
         assert(!selection.isEmpty)
-<<<<<<< HEAD
-        sql += try " " + selection.map { try $0.resultColumnSQL(db, &bindings) }.joined(separator: ", ")
-=======
-        sql += try " " + selection.map { try $0.resultColumnSQL(db, &arguments) }.joinWithSeparator(", ")
->>>>>>> ed847279
+        sql += try " " + selection.map { try $0.resultColumnSQL(db, &arguments) }.joined(separator: ", ")
         
         if let source = source {
             sql += try " FROM " + source.sql(db, &arguments)
@@ -77,11 +69,7 @@
         }
         
         if !groupByExpressions.isEmpty {
-<<<<<<< HEAD
-            sql += try " GROUP BY " + groupByExpressions.map { try $0.sql(db, &bindings) }.joined(separator: ", ")
-=======
-            sql += try " GROUP BY " + groupByExpressions.map { try $0.sql(db, &arguments) }.joinWithSeparator(", ")
->>>>>>> ed847279
+            sql += try " GROUP BY " + groupByExpressions.map { try $0.sql(db, &arguments) }.joined(separator: ", ")
         }
         
         if let havingExpression = havingExpression {
@@ -109,11 +97,7 @@
             }
         }
         if !orderings.isEmpty {
-<<<<<<< HEAD
-            sql += try " ORDER BY " + orderings.map { try $0.orderingSQL(db, &bindings) }.joined(separator: ", ")
-=======
-            sql += try " ORDER BY " + orderings.map { try $0.orderingSQL(db, &arguments) }.joinWithSeparator(", ")
->>>>>>> ed847279
+            sql += try " ORDER BY " + orderings.map { try $0.orderingSQL(db, &arguments) }.joined(separator: ", ")
         }
         
         if let limit = limit {
@@ -216,11 +200,7 @@
     case table(name: String, alias: String?)
     case query(query: _SQLSelectQuery, alias: String?)
     
-<<<<<<< HEAD
-    func sql(_ db: Database, _ bindings: inout [DatabaseValueConvertible?]) throws -> String {
-=======
-    func sql(db: Database, inout _ arguments: StatementArguments) throws -> String {
->>>>>>> ed847279
+    func sql(_ db: Database, _ arguments: inout StatementArguments) throws -> String {
         switch self {
         case .table(let table, let alias):
             if let alias = alias {
@@ -246,13 +226,8 @@
 ///
 /// See https://github.com/groue/GRDB.swift/#the-query-interface
 public protocol _SQLOrdering {
-<<<<<<< HEAD
     var reversedOrdering: _SQLOrderingExpression { get }
-    func orderingSQL(_ db: Database, _ bindings: inout [DatabaseValueConvertible?]) throws -> String
-=======
-    var reversedSortDescriptor: _SQLSortDescriptor { get }
-    func orderingSQL(db: Database, inout _ arguments: StatementArguments) throws -> String
->>>>>>> ed847279
+    func orderingSQL(_ db: Database, _ arguments: inout StatementArguments) throws -> String
 }
 
 /// This type is an implementation detail of the query interface.
@@ -283,21 +258,12 @@
     /// Do not use it directly.
     ///
     /// See https://github.com/groue/GRDB.swift/#the-query-interface
-<<<<<<< HEAD
-    public func orderingSQL(_ db: Database, _ bindings: inout [DatabaseValueConvertible?]) throws -> String {
+    public func orderingSQL(_ db: Database, _ arguments: inout StatementArguments) throws -> String {
         switch self {
         case .asc(let expression):
-            return try expression.sql(db, &bindings) + " ASC"
+            return try expression.sql(db, &arguments) + " ASC"
         case .desc(let expression):
-            return try expression.sql(db, &bindings) + " DESC"
-=======
-    public func orderingSQL(db: Database, inout _ arguments: StatementArguments) throws -> String {
-        switch self {
-        case .Asc(let expression):
-            return try expression.sql(db, &arguments) + " ASC"
-        case .Desc(let expression):
             return try expression.sql(db, &arguments) + " DESC"
->>>>>>> ed847279
         }
     }
 }
@@ -381,13 +347,8 @@
     /// Do not use it directly.
     ///
     /// See https://github.com/groue/GRDB.swift/#the-query-interface
-<<<<<<< HEAD
-    public func orderingSQL(_ db: Database, _ bindings: inout [DatabaseValueConvertible?]) throws -> String {
-        return try sqlExpression.sql(db, &bindings)
-=======
-    public func orderingSQL(db: Database, inout _ arguments: StatementArguments) throws -> String {
+    public func orderingSQL(_ db: Database, _ arguments: inout StatementArguments) throws -> String {
         return try sqlExpression.sql(db, &arguments)
->>>>>>> ed847279
     }
 }
 
@@ -397,26 +358,16 @@
     /// Do not use it directly.
     ///
     /// See https://github.com/groue/GRDB.swift/#the-query-interface
-<<<<<<< HEAD
-    public func resultColumnSQL(_ db: Database, _ bindings: inout [DatabaseValueConvertible?]) throws -> String {
-        return try sqlExpression.sql(db, &bindings)
-=======
-    public func resultColumnSQL(db: Database, inout _ arguments: StatementArguments) throws -> String {
+    public func resultColumnSQL(_ db: Database, _ arguments: inout StatementArguments) throws -> String {
         return try sqlExpression.sql(db, &arguments)
->>>>>>> ed847279
     }
     
     /// This method is an implementation detail of the query interface.
     /// Do not use it directly.
     ///
     /// See https://github.com/groue/GRDB.swift/#the-query-interface
-<<<<<<< HEAD
-    public func countedSQL(_ db: Database, _ bindings: inout [DatabaseValueConvertible?]) throws -> String {
-        return try sqlExpression.sql(db, &bindings)
-=======
-    public func countedSQL(db: Database, inout _ arguments: StatementArguments) throws -> String {
+    public func countedSQL(_ db: Database, _ arguments: inout StatementArguments) throws -> String {
         return try sqlExpression.sql(db, &arguments)
->>>>>>> ed847279
     }
     
     /// This property is an implementation detail of the query interface.
@@ -459,11 +410,7 @@
 /// See https://github.com/groue/GRDB.swift/#the-query-interface
 public indirect enum _SQLExpression {
     /// For example: `name || 'rrr' AS pirateName`
-<<<<<<< HEAD
-    case SQLLiteral(String)
-=======
-    case Literal(String, StatementArguments?)
->>>>>>> ed847279
+    case SQLLiteral(String, StatementArguments?)
     
     /// For example: `1` or `'foo'`
     case value(DatabaseValueConvertible?)   // TODO: switch to DatabaseValue?
@@ -517,23 +464,16 @@
     case countDistinct(_SQLExpression)
     
     ///
-<<<<<<< HEAD
-    func sql(_ db: Database, _ bindings: inout [DatabaseValueConvertible?]) throws -> String {
-=======
-    func sql(db: Database, inout _ arguments: StatementArguments) throws -> String {
->>>>>>> ed847279
+    func sql(_ db: Database, _ arguments: inout StatementArguments) throws -> String {
         // NOTE: this method *was* slow to compile
         // https://medium.com/swift-programming/speeding-up-slow-swift-build-times-922feeba5780#.s77wmh4h0
-        // 10746.4ms	/Users/groue/Documents/git/groue/GRDB.swift/GRDB/FetchRequest/SQLSelectQuery.swift:439:10	func sql(db: Database, inout _ arguments: StatementArguments) throws -> String
+        // 10746.4ms	/Users/groue/Documents/git/groue/GRDB.swift/GRDB/FetchRequest/SQLSelectQuery.swift:439:10	func sql(db: Database, _ arguments: inout StatementArguments) throws -> String
         // Fixes are marked with "## Slow Compile Fix (Swift 2.2.x):"
         //
         switch self {
-<<<<<<< HEAD
-        case .SQLLiteral(let sql):
-=======
-        case .Literal(let sql, let literalArguments):
+        case .SQLLiteral(let sql, let literalArguments):
             if let literalArguments = literalArguments {
-                arguments.values.appendContentsOf(literalArguments.values)
+                arguments.values.append(contentsOf: literalArguments.values)
                 for (name, value) in literalArguments.namedValues {
                     if arguments.namedValues[name] != nil {
                         throw DatabaseError(code: SQLITE_MISUSE, message: "argument \(String(reflecting: name)) can't be reused")
@@ -541,7 +481,6 @@
                     arguments.namedValues[name] = value
                 }
             }
->>>>>>> ed847279
             return sql
             
         case .value(let value):
@@ -558,13 +497,8 @@
                 return identifier.quotedDatabaseIdentifier
             }
             
-<<<<<<< HEAD
         case .collate(let expression, let collation):
-            let sql = try expression.sql(db, &bindings)
-=======
-        case .Collate(let expression, let collation):
             let sql = try expression.sql(db, &arguments)
->>>>>>> ed847279
             let chars = sql.characters
             if chars.last! == ")" {
                 return String(chars.prefix(upTo: chars.index(chars.endIndex, offsetBy: -1))) + " COLLATE " + collation + ")"
@@ -574,13 +508,8 @@
             
         case .notOperator(let condition):
             switch condition {
-<<<<<<< HEAD
             case .notOperator(let expression):
-                return try expression.sql(db, &bindings)
-=======
-            case .Not(let expression):
                 return try expression.sql(db, &arguments)
->>>>>>> ed847279
                 
             case .inOperator(let expressions, let expression):
                 if expressions.isEmpty {
@@ -588,51 +517,27 @@
                 } else {
                     // ## Slow Compile Fix (Swift 2.2.x):
                     // TODO: Check if Swift 3 compiler fixes this line's slow compilation time:
-<<<<<<< HEAD
-                    //return try "(" + expression.sql(db, &bindings) + " NOT IN (" + expressions.map { try $0.sql(db, &bindings) }.joinWithSeparator(", ") + "))"   // Original, Slow To Compile
-                    return try "(" + expression.sql(db, &bindings) + " NOT IN (" + (expressions.map { try $0.sql(db, &bindings) } as [String]).joined(separator: ", ") + "))"
+                    //return try "(" + expression.sql(db, &arguments) + " NOT IN (" + expressions.map { try $0.sql(db, &arguments) }.joinWithSeparator(", ") + "))"   // Original, Slow To Compile
+                    return try "(" + expression.sql(db, &arguments) + " NOT IN (" + (expressions.map { try $0.sql(db, &arguments) } as [String]).joined(separator: ", ") + "))"
                 }
                 
             case .inSubQuery(let subQuery, let expression):
-                return try "(" + expression.sql(db, &bindings) + " NOT IN (" + subQuery.sql(db, &bindings)  + "))"
+                return try "(" + expression.sql(db, &arguments) + " NOT IN (" + subQuery.sql(db, &arguments)  + "))"
                 
             case .exists(let subQuery):
-                return try "(NOT EXISTS (" + subQuery.sql(db, &bindings)  + "))"
+                return try "(NOT EXISTS (" + subQuery.sql(db, &arguments)  + "))"
                 
             case .equalOperator(let lhs, let rhs):
-                return try _SQLExpression.notEqualOperator(lhs, rhs).sql(db, &bindings)
+                return try _SQLExpression.notEqualOperator(lhs, rhs).sql(db, &arguments)
                 
             case .notEqualOperator(let lhs, let rhs):
-                return try _SQLExpression.equalOperator(lhs, rhs).sql(db, &bindings)
+                return try _SQLExpression.equalOperator(lhs, rhs).sql(db, &arguments)
                 
             case .isOperator(let lhs, let rhs):
-                return try _SQLExpression.isNotOperator(lhs, rhs).sql(db, &bindings)
+                return try _SQLExpression.isNotOperator(lhs, rhs).sql(db, &arguments)
                 
             case .isNotOperator(let lhs, let rhs):
-                return try _SQLExpression.isOperator(lhs, rhs).sql(db, &bindings)
-=======
-                    //return try "(" + expression.sql(db, &arguments) + " NOT IN (" + expressions.map { try $0.sql(db, &arguments) }.joinWithSeparator(", ") + "))"   // Original, Slow To Compile
-                    return try "(" + expression.sql(db, &arguments) + " NOT IN (" + (expressions.map { try $0.sql(db, &arguments) } as [String]).joinWithSeparator(", ") + "))"
-                }
-                
-            case .InSubQuery(let subQuery, let expression):
-                return try "(" + expression.sql(db, &arguments) + " NOT IN (" + subQuery.sql(db, &arguments)  + "))"
-                
-            case .Exists(let subQuery):
-                return try "(NOT EXISTS (" + subQuery.sql(db, &arguments)  + "))"
-                
-            case .Equal(let lhs, let rhs):
-                return try _SQLExpression.NotEqual(lhs, rhs).sql(db, &arguments)
-                
-            case .NotEqual(let lhs, let rhs):
-                return try _SQLExpression.Equal(lhs, rhs).sql(db, &arguments)
-                
-            case .Is(let lhs, let rhs):
-                return try _SQLExpression.IsNot(lhs, rhs).sql(db, &arguments)
-                
-            case .IsNot(let lhs, let rhs):
-                return try _SQLExpression.Is(lhs, rhs).sql(db, &arguments)
->>>>>>> ed847279
+                return try _SQLExpression.isOperator(lhs, rhs).sql(db, &arguments)
                 
             default:
                 return try "(NOT " + condition.sql(db, &arguments) + ")"
@@ -643,13 +548,8 @@
             case (let lhs, .value(let rhs)) where rhs == nil:
                 // Swiftism!
                 // Turn `filter(a == nil)` into `a IS NULL` since the intention is obviously to check for NULL. `a = NULL` would evaluate to NULL.
-<<<<<<< HEAD
-                return try "(" + lhs.sql(db, &bindings) + " IS NULL)"
+                return try "(" + lhs.sql(db, &arguments) + " IS NULL)"
             case (.value(let lhs), let rhs) where lhs == nil:
-=======
-                return try "(" + lhs.sql(db, &arguments) + " IS NULL)"
-            case (.Value(let lhs), let rhs) where lhs == nil:
->>>>>>> ed847279
                 // Swiftism!
                 return try "(" + rhs.sql(db, &arguments) + " IS NULL)"
             default:
@@ -661,13 +561,8 @@
             case (let lhs, .value(let rhs)) where rhs == nil:
                 // Swiftism!
                 // Turn `filter(a != nil)` into `a IS NOT NULL` since the intention is obviously to check for NULL. `a <> NULL` would evaluate to NULL.
-<<<<<<< HEAD
-                return try "(" + lhs.sql(db, &bindings) + " IS NOT NULL)"
+                return try "(" + lhs.sql(db, &arguments) + " IS NOT NULL)"
             case (.value(let lhs), let rhs) where lhs == nil:
-=======
-                return try "(" + lhs.sql(db, &arguments) + " IS NOT NULL)"
-            case (.Value(let lhs), let rhs) where lhs == nil:
->>>>>>> ed847279
                 // Swiftism!
                 return try "(" + rhs.sql(db, &arguments) + " IS NOT NULL)"
             default:
@@ -676,51 +571,29 @@
             
         case .isOperator(let lhs, let rhs):
             switch (lhs, rhs) {
-<<<<<<< HEAD
             case (let lhs, .value(let rhs)) where rhs == nil:
-                return try "(" + lhs.sql(db, &bindings) + " IS NULL)"
+                return try "(" + lhs.sql(db, &arguments) + " IS NULL)"
             case (.value(let lhs), let rhs) where lhs == nil:
-                return try "(" + rhs.sql(db, &bindings) + " IS NULL)"
-=======
-            case (let lhs, .Value(let rhs)) where rhs == nil:
-                return try "(" + lhs.sql(db, &arguments) + " IS NULL)"
-            case (.Value(let lhs), let rhs) where lhs == nil:
                 return try "(" + rhs.sql(db, &arguments) + " IS NULL)"
->>>>>>> ed847279
             default:
                 return try "(" + lhs.sql(db, &arguments) + " IS " + rhs.sql(db, &arguments) + ")"
             }
             
         case .isNotOperator(let lhs, let rhs):
             switch (lhs, rhs) {
-<<<<<<< HEAD
             case (let lhs, .value(let rhs)) where rhs == nil:
-                return try "(" + lhs.sql(db, &bindings) + " IS NOT NULL)"
+                return try "(" + lhs.sql(db, &arguments) + " IS NOT NULL)"
             case (.value(let lhs), let rhs) where lhs == nil:
-                return try "(" + rhs.sql(db, &bindings) + " IS NOT NULL)"
-=======
-            case (let lhs, .Value(let rhs)) where rhs == nil:
-                return try "(" + lhs.sql(db, &arguments) + " IS NOT NULL)"
-            case (.Value(let lhs), let rhs) where lhs == nil:
                 return try "(" + rhs.sql(db, &arguments) + " IS NOT NULL)"
->>>>>>> ed847279
             default:
                 return try "(" + lhs.sql(db, &arguments) + " IS NOT " + rhs.sql(db, &arguments) + ")"
             }
             
-<<<<<<< HEAD
         case .prefixOperator(let SQLOperator, let value):
-            return try SQLOperator + value.sql(db, &bindings)
+            return try SQLOperator + value.sql(db, &arguments)
             
         case .infixOperator(let SQLOperator, let lhs, let rhs):
-            return try "(" + lhs.sql(db, &bindings) + " \(SQLOperator) " + rhs.sql(db, &bindings) + ")"
-=======
-        case .PrefixOperator(let SQLOperator, let value):
-            return try SQLOperator + value.sql(db, &arguments)
-            
-        case .InfixOperator(let SQLOperator, let lhs, let rhs):
             return try "(" + lhs.sql(db, &arguments) + " \(SQLOperator) " + rhs.sql(db, &arguments) + ")"
->>>>>>> ed847279
             
         case .inOperator(let expressions, let expression):
             guard !expressions.isEmpty else {
@@ -728,54 +601,29 @@
             }
             // ## Slow Compile Fix (Swift 2.2.x):
             // TODO: Check if Swift 3 compiler fixes this line's slow compilation time:
-<<<<<<< HEAD
-            //return try "(" + expression.sql(db, &bindings) + " IN (" + expressions.map { try $0.sql(db, &bindings) }.joinWithSeparator(", ")  + "))"  // Original, Slow To Compile
-            return try "(" + expression.sql(db, &bindings) + " IN (" + (expressions.map { try $0.sql(db, &bindings) } as [String]).joined(separator: ", ")  + "))"
+            //return try "(" + expression.sql(db, &arguments) + " IN (" + expressions.map { try $0.sql(db, &arguments) }.joinWithSeparator(", ")  + "))"  // Original, Slow To Compile
+            return try "(" + expression.sql(db, &arguments) + " IN (" + (expressions.map { try $0.sql(db, &arguments) } as [String]).joined(separator: ", ")  + "))"
         
         case .inSubQuery(let subQuery, let expression):
-            return try "(" + expression.sql(db, &bindings) + " IN (" + subQuery.sql(db, &bindings)  + "))"
+            return try "(" + expression.sql(db, &arguments) + " IN (" + subQuery.sql(db, &arguments)  + "))"
             
         case .exists(let subQuery):
-            return try "(EXISTS (" + subQuery.sql(db, &bindings)  + "))"
+            return try "(EXISTS (" + subQuery.sql(db, &arguments)  + "))"
             
         case .between(value: let value, min: let min, max: let max):
-            return try "(" + value.sql(db, &bindings) + " BETWEEN " + min.sql(db, &bindings) + " AND " + max.sql(db, &bindings) + ")"
-=======
-            //return try "(" + expression.sql(db, &arguments) + " IN (" + expressions.map { try $0.sql(db, &arguments) }.joinWithSeparator(", ")  + "))"  // Original, Slow To Compile
-            return try "(" + expression.sql(db, &arguments) + " IN (" + (expressions.map { try $0.sql(db, &arguments) } as [String]).joinWithSeparator(", ")  + "))"
-        
-        case .InSubQuery(let subQuery, let expression):
-            return try "(" + expression.sql(db, &arguments) + " IN (" + subQuery.sql(db, &arguments)  + "))"
-            
-        case .Exists(let subQuery):
-            return try "(EXISTS (" + subQuery.sql(db, &arguments)  + "))"
-            
-        case .Between(value: let value, min: let min, max: let max):
             return try "(" + value.sql(db, &arguments) + " BETWEEN " + min.sql(db, &arguments) + " AND " + max.sql(db, &arguments) + ")"
->>>>>>> ed847279
             
         case .function(let functionName, let functionArguments):
             // ## Slow Compile Fix (Swift 2.2.x):
             // TODO: Check if Swift 3 compiler fixes this line's slow compilation time:
-<<<<<<< HEAD
-            //return try functionName + "(" + functionArguments.map { try $0.sql(db, &bindings) }.joinWithSeparator(", ")  + ")"    // Original, Slow To Compile
-            return try functionName + "(" + (functionArguments.map { try $0.sql(db, &bindings) } as [String]).joined(separator: ", ")  + ")"
+            //return try functionName + "(" + functionArguments.map { try $0.sql(db, &arguments) }.joinWithSeparator(", ")  + ")"    // Original, Slow To Compile
+            return try functionName + "(" + (functionArguments.map { try $0.sql(db, &arguments) } as [String]).joined(separator: ", ")  + ")"
             
         case .count(let counted):
-            return try "COUNT(" + counted.countedSQL(db, &bindings) + ")"
+            return try "COUNT(" + counted.countedSQL(db, &arguments) + ")"
             
         case .countDistinct(let expression):
-            return try "COUNT(DISTINCT " + expression.sql(db, &bindings) + ")"
-=======
-            //return try functionName + "(" + functionArguments.map { try $0.sql(db, &arguments) }.joinWithSeparator(", ")  + ")"    // Original, Slow To Compile
-            return try functionName + "(" + (functionArguments.map { try $0.sql(db, &arguments) } as [String]).joinWithSeparator(", ")  + ")"
-            
-        case .Count(let counted):
-            return try "COUNT(" + counted.countedSQL(db, &arguments) + ")"
-            
-        case .CountDistinct(let expression):
             return try "COUNT(DISTINCT " + expression.sql(db, &arguments) + ")"
->>>>>>> ed847279
         }
     }
 }
@@ -802,13 +650,8 @@
 ///
 /// See https://github.com/groue/GRDB.swift/#the-query-interface
 public protocol _SQLSelectable {
-<<<<<<< HEAD
-    func resultColumnSQL(_ db: Database, _ bindings: inout [DatabaseValueConvertible?]) throws -> String
-    func countedSQL(_ db: Database, _ bindings: inout [DatabaseValueConvertible?]) throws -> String
-=======
-    func resultColumnSQL(db: Database, inout _ arguments: StatementArguments) throws -> String
-    func countedSQL(db: Database, inout _ arguments: StatementArguments) throws -> String
->>>>>>> ed847279
+    func resultColumnSQL(_ db: Database, _ arguments: inout StatementArguments) throws -> String
+    func countedSQL(_ db: Database, _ arguments: inout StatementArguments) throws -> String
     var sqlSelectableKind: _SQLSelectableKind { get }
 }
 
@@ -828,11 +671,7 @@
 
 extension _SQLResultColumn : _SQLSelectable {
     
-<<<<<<< HEAD
-    func resultColumnSQL(_ db: Database, _ bindings: inout [DatabaseValueConvertible?]) throws -> String {
-=======
-    func resultColumnSQL(db: Database, inout _ arguments: StatementArguments) throws -> String {
->>>>>>> ed847279
+    func resultColumnSQL(_ db: Database, _ arguments: inout StatementArguments) throws -> String {
         switch self {
         case .star(let sourceName):
             if let sourceName = sourceName {
@@ -840,31 +679,17 @@
             } else {
                 return "*"
             }
-<<<<<<< HEAD
         case .expression(expression: let expression, alias: let alias):
-            return try expression.sql(db, &bindings) + " AS " + alias.quotedDatabaseIdentifier
-        }
-    }
-    
-    func countedSQL(_ db: Database, _ bindings: inout [DatabaseValueConvertible?]) throws -> String {
-=======
-        case .Expression(expression: let expression, alias: let alias):
             return try expression.sql(db, &arguments) + " AS " + alias.quotedDatabaseIdentifier
         }
     }
     
-    func countedSQL(db: Database, inout _ arguments: StatementArguments) throws -> String {
->>>>>>> ed847279
+    func countedSQL(_ db: Database, _ arguments: inout StatementArguments) throws -> String {
         switch self {
         case .star:
             return "*"
-<<<<<<< HEAD
         case .expression(expression: let expression, alias: _):
-            return try expression.sql(db, &bindings)
-=======
-        case .Expression(expression: let expression, alias: _):
             return try expression.sql(db, &arguments)
->>>>>>> ed847279
         }
     }
     
@@ -879,28 +704,6 @@
 }
 
 
-<<<<<<< HEAD
-// MARK: _SQLLiteral
-
-struct _SQLLiteral {
-    let sql: String
-    init(_ sql: String) {
-        self.sql = sql
-    }
-}
-
-extension _SQLLiteral : _SpecificSQLExpressible {
-    var sqlExpression: _SQLExpression {
-        return .SQLLiteral(sql)
-    }
-}
-
-extension _SQLLiteral : _SQLSelectable {}
-extension _SQLLiteral : _SQLOrdering {}
-
-
-=======
->>>>>>> ed847279
 // MARK: - SQLColumn
 
 /// A column in the database
