extension Database {
    
    // MARK: - Database Schema
    
    /// Creates a database table.
    ///
    ///     try db.create(table: "pointOfInterests") { t in
    ///         t.column("id", .integer).primaryKey()
    ///         t.column("title", .text)
    ///         t.column("favorite", .boolean).notNull().default(false)
    ///         t.column("longitude", .double).notNull()
    ///         t.column("latitude", .double).notNull()
    ///     }
    ///
    /// See https://www.sqlite.org/lang_createtable.html and
    /// https://www.sqlite.org/withoutrowid.html
    ///
    /// - parameters:
    ///     - name: The table name.
    ///     - temporary: If true, creates a temporary table.
    ///     - ifNotExists: If false, no error is thrown if table already exists.
    ///     - withoutRowID: If true, uses WITHOUT ROWID optimization.
    ///     - body: A closure that defines table columns and constraints.
    /// - throws: A DatabaseError whenever an SQLite error occurs.
    @available(iOS 8.2, OSX 10.10, *)
    public func create(table name: String, temporary: Bool = false, ifNotExists: Bool = false, withoutRowID: Bool, body: @noescape (TableDefinition) -> Void) throws {
        // WITHOUT ROWID was added in SQLite 3.8.2 http://www.sqlite.org/changes.html#version_3_8_2
        // It is available from iOS 8.2 and OS X 10.10 https://github.com/yapstudios/YapDatabase/wiki/SQLite-version-(bundled-with-OS)
        let definition = TableDefinition(name: name, temporary: temporary, ifNotExists: ifNotExists, withoutRowID: withoutRowID)
        body(definition)
        let sql = try definition.sql(self)
        try execute(sql)
    }

    /// Creates a database table.
    ///
    ///     try db.create(table: "pointOfInterests") { t in
    ///         t.column("id", .integer).primaryKey()
    ///         t.column("title", .text)
    ///         t.column("favorite", .boolean).notNull().default(false)
    ///         t.column("longitude", .double).notNull()
    ///         t.column("latitude", .double).notNull()
    ///     }
    ///
    /// See https://www.sqlite.org/lang_createtable.html
    ///
    /// - parameters:
    ///     - name: The table name.
    ///     - temporary: If true, creates a temporary table.
    ///     - ifNotExists: If false, no error is thrown if table already exists.
    ///     - body: A closure that defines table columns and constraints.
    /// - throws: A DatabaseError whenever an SQLite error occurs.
    public func create(table name: String, temporary: Bool = false, ifNotExists: Bool = false, body: @noescape (TableDefinition) -> Void) throws {
        let definition = TableDefinition(name: name, temporary: temporary, ifNotExists: ifNotExists, withoutRowID: false)
        body(definition)
        let sql = try definition.sql(self)
        try execute(sql)
    }
    
    /// Renames a database table.
    ///
    /// See https://www.sqlite.org/lang_altertable.html
    ///
    /// - throws: A DatabaseError whenever an SQLite error occurs.
    public func rename(table name: String, to newName: String) throws {
        try execute("ALTER TABLE \(name.quotedDatabaseIdentifier) RENAME TO \(newName.quotedDatabaseIdentifier)")
    }
    
    /// Modifies a database table.
    ///
    ///     try db.alter(table: "persons") { t in
    ///         t.add(column: "url", .text)
    ///     }
    ///
    /// See https://www.sqlite.org/lang_altertable.html
    ///
    /// - parameters:
    ///     - name: The table name.
    ///     - body: A closure that defines table alterations.
    /// - throws: A DatabaseError whenever an SQLite error occurs.
    public func alter(table name: String, body: @noescape (TableAlteration) -> Void) throws {
        let alteration = TableAlteration(name: name)
        body(alteration)
        let sql = try alteration.sql(self)
        try execute(sql)
    }
    
    /// Deletes a database table.
    ///
    /// See https://www.sqlite.org/lang_droptable.html
    ///
    /// - throws: A DatabaseError whenever an SQLite error occurs.
    public func drop(table name: String) throws {
        try execute("DROP TABLE \(name.quotedDatabaseIdentifier)")
    }
    
    /// Creates a database index.
    ///
    ///     try db.create(index: "personByEmail", on: "person", columns: ["email"])
    ///
    /// SQLite can also index expressions (https://www.sqlite.org/expridx.html)
    /// and use specific collations. To create such an index, use a raw SQL
    /// query.
    ///
    ///     try db.execute("CREATE INDEX ...")
    ///
    /// See https://www.sqlite.org/lang_createindex.html
    ///
    /// - parameters:
    ///     - name: The index name.
    ///     - table: The name of the indexed table.
    ///     - columns: The indexed columns.
    ///     - unique: If true, creates a unique index.
    ///     - ifNotExists: If false, no error is thrown if index already exists.
    ///     - condition: If not nil, creates a partial index
    ///       (see https://www.sqlite.org/partialindex.html).
    public func create(index name: String, on table: String, columns: [String], unique: Bool = false, ifNotExists: Bool = false, condition: SQLExpressible? = nil) throws {
        let definition = IndexDefinition(name: name, table: table, columns: columns, unique: unique, ifNotExists: ifNotExists, condition: condition?.sqlExpression)
        let sql = definition.sql()
        try execute(sql)
    }
    
    /// Deletes a database index.
    ///
    /// See https://www.sqlite.org/lang_dropindex.html
    ///
    /// - throws: A DatabaseError whenever an SQLite error occurs.
    public func drop(index name: String) throws {
        try execute("DROP INDEX \(name.quotedDatabaseIdentifier)")
    }
}

/// The TableDefinition class lets you define table columns and constraints.
///
/// You don't create instances of this class. Instead, you use the Database
/// `create(table:)` method:
///
///     try db.create(table: "persons") { t in // t is TableDefinition
///         t.column(...)
///     }
///
/// See https://www.sqlite.org/lang_createtable.html
public final class TableDefinition {
    private typealias KeyConstraint = (columns: [String], conflictResolution: SQLConflictResolution?)
    
    private let name: String
    private let temporary: Bool
    private let ifNotExists: Bool
    private let withoutRowID: Bool
    private var columns: [ColumnDefinition] = []
    private var primaryKeyConstraint: KeyConstraint?
    private var uniqueKeyConstraints: [KeyConstraint] = []
    private var foreignKeyConstraints: [(columns: [String], table: String, destinationColumns: [String]?, deleteAction: SQLForeignKeyAction?, updateAction: SQLForeignKeyAction?, deferred: Bool)] = []
    private var checkConstraints: [_SQLExpression] = []
    
    init(name: String, temporary: Bool, ifNotExists: Bool, withoutRowID: Bool) {
        self.name = name
        self.temporary = temporary
        self.ifNotExists = ifNotExists
        self.withoutRowID = withoutRowID
    }
    
    /// Appends a table column.
    ///
    ///     try db.create(table: "persons") { t in
    ///         t.column("name", .text)
    ///     }
    ///
    /// See https://www.sqlite.org/lang_createtable.html#tablecoldef
    ///
    /// - parameter name: the column name.
    /// - parameter type: the column type.
    /// - returns: An ColumnDefinition that allows you to refine the
    ///   column definition.
    @discardableResult public func column(_ name: String, _ type: SQLColumnType) -> ColumnDefinition {
        let column = ColumnDefinition(name: name, type: type)
        columns.append(column)
        return column
    }
    
    /// Defines the table primary key.
    ///
    ///     try db.create(table: "citizenships") { t in
    ///         t.column("personID", .integer)
    ///         t.column("countryCode", .text)
    ///         t.primaryKey(["personID", "countryCode"])
    ///     }
    ///
    /// See https://www.sqlite.org/lang_createtable.html#primkeyconst and
    /// https://www.sqlite.org/lang_createtable.html#rowid
    ///
    /// - parameter columns: The primary key columns.
    /// - parameter conflitResolution: An optional conflict resolution
    ///   (see https://www.sqlite.org/lang_conflict.html).
    public func primaryKey(_ columns: [String], onConflict conflictResolution: SQLConflictResolution? = nil) {
        guard primaryKeyConstraint == nil else {
            fatalError("can't define several primary keys")
        }
        primaryKeyConstraint = (columns: columns, conflictResolution: conflictResolution)
    }
    
    /// Adds a unique key.
    ///
    ///     try db.create(table: "pointOfInterests") { t in
    ///         t.column("latitude", .double)
    ///         t.column("longitude", .double)
    ///         t.uniqueKey(["latitude", "longitude"])
    ///     }
    ///
    /// See https://www.sqlite.org/lang_createtable.html#uniqueconst
    ///
    /// - parameter columns: The unique key columns.
    /// - parameter conflitResolution: An optional conflict resolution
    ///   (see https://www.sqlite.org/lang_conflict.html).
    public func uniqueKey(_ columns: [String], onConflict conflictResolution: SQLConflictResolution? = nil) {
        uniqueKeyConstraints.append((columns: columns, conflictResolution: conflictResolution))
    }
    
    /// Adds a foreign key.
    ///
    ///     try db.create(table: "passport") { t in
    ///         t.column("issueDate", .date)
    ///         t.column("personID", .integer)
    ///         t.column("countryCode", .text)
    ///         t.foreignKey(["personID", "countryCode"], references: "citizenships", onDelete: .cascade)
    ///     }
    ///
    /// See https://www.sqlite.org/foreignkeys.html
    ///
    /// - parameters:
    ///     - columns: The foreign key columns.
    ///     - table: The referenced table.
    ///     - destinationColumns: The columns in the referenced table. If not
    ///       specified, the columns of the primary key of the referenced table
    ///       are used.
    ///     - deleteAction: Optional action when the referenced row is deleted.
    ///     - updateAction: Optional action when the referenced row is updated.
    ///     - deferred: If true, defines a deferred foreign key constraint.
    ///       See https://www.sqlite.org/foreignkeys.html#fk_deferred.
    public func foreignKey(_ columns: [String], references table: String, columns destinationColumns: [String]? = nil, onDelete deleteAction: SQLForeignKeyAction? = nil, onUpdate updateAction: SQLForeignKeyAction? = nil, deferred: Bool = false) {
        foreignKeyConstraints.append((columns: columns, table: table, destinationColumns: destinationColumns, deleteAction: deleteAction, updateAction: updateAction, deferred: deferred))
    }
    
    /// Adds a CHECK constraint.
    ///
    ///     try db.create(table: "persons") { t in
    ///         t.column("personalPhone", .text)
    ///         t.column("workPhone", .text)
    ///         let personalPhone = Column("personalPhone")
    ///         let workPhone = Column("workPhone")
    ///         t.check(personalPhone != nil || workPhone != nil)
    ///     }
    ///
    /// See https://www.sqlite.org/lang_createtable.html#ckconst
    ///
    /// - parameter condition: The checked condition
    public func check(_ condition: SQLExpressible) {
        checkConstraints.append(condition.sqlExpression)
    }
    
    /// Adds a CHECK constraint.
    ///
    ///     try db.create(table: "persons") { t in
    ///         t.column("personalPhone", .text)
    ///         t.column("workPhone", .text)
    ///         t.check(sql: "personalPhone IS NOT NULL OR workPhone IS NOT NULL")
    ///     }
    ///
    /// See https://www.sqlite.org/lang_createtable.html#ckconst
    ///
    /// - parameter sql: An SQL snippet
    public func check(sql: String) {
        checkConstraints.append(_SQLExpression.sqlLiteral(sql, nil))
    }
    
    private func sql(_ db: Database) throws -> String {
        var chunks: [String] = []
        chunks.append("CREATE")
        if temporary {
            chunks.append("TEMPORARY")
        }
        chunks.append("TABLE")
        if ifNotExists {
            chunks.append("IF NOT EXISTS")
        }
        chunks.append(name.quotedDatabaseIdentifier)
        
        do {
            var items: [String] = []
            try items.append(contentsOf: columns.map { try $0.sql(db) })
            
            if let (columns, conflictResolution) = primaryKeyConstraint {
                var chunks: [String] = []
                chunks.append("PRIMARY KEY")
                chunks.append("(\((columns.map { $0.quotedDatabaseIdentifier } as [String]).joined(separator: ", ")))")
                if let conflictResolution = conflictResolution {
                    chunks.append("ON CONFLICT")
                    chunks.append(conflictResolution.rawValue)
                }
                items.append(chunks.joined(separator: " "))
            }
            
            for (columns, conflictResolution) in uniqueKeyConstraints {
                var chunks: [String] = []
                chunks.append("UNIQUE")
                chunks.append("(\((columns.map { $0.quotedDatabaseIdentifier } as [String]).joined(separator: ", ")))")
                if let conflictResolution = conflictResolution {
                    chunks.append("ON CONFLICT")
                    chunks.append(conflictResolution.rawValue)
                }
                items.append(chunks.joined(separator: " "))
            }
            
            for (columns, table, destinationColumns, deleteAction, updateAction, deferred) in foreignKeyConstraints {
                var chunks: [String] = []
                chunks.append("FOREIGN KEY")
                chunks.append("(\((columns.map { $0.quotedDatabaseIdentifier } as [String]).joined(separator: ", ")))")
                chunks.append("REFERENCES")
                if let destinationColumns = destinationColumns {
                    chunks.append("\(table.quotedDatabaseIdentifier)(\((destinationColumns.map { $0.quotedDatabaseIdentifier } as [String]).joined(separator: ", ")))")
                } else if let primaryKey = try db.primaryKey(table) {
                    chunks.append("\(table.quotedDatabaseIdentifier)(\((primaryKey.columns.map { $0.quotedDatabaseIdentifier } as [String]).joined(separator: ", ")))")
                } else {
                    fatalError("explicit referenced column(s) required, since table \(table) has no primary key")
                }
                if let deleteAction = deleteAction {
                    chunks.append("ON DELETE")
                    chunks.append(deleteAction.rawValue)
                }
                if let updateAction = updateAction {
                    chunks.append("ON UPDATE")
                    chunks.append(updateAction.rawValue)
                }
                if deferred {
                    chunks.append("DEFERRABLE INITIALLY DEFERRED")
                }
                items.append(chunks.joined(separator: " "))
            }
            
            for checkExpression in checkConstraints {
                var chunks: [String] = []
                chunks.append("CHECK")
                var arguments: StatementArguments? = nil // nil so that checkExpression.sql(&arguments) embeds literals
                chunks.append("(" + checkExpression.sql(&arguments) + ")")
                items.append(chunks.joined(separator: " "))
            }
            
            chunks.append("(\(items.joined(separator: ", ")))")
        }
        
        if withoutRowID {
            chunks.append("WITHOUT ROWID")
        }
        return chunks.joined(separator: " ")
    }
}

/// The TableAlteration class lets you alter database tables.
///
/// You don't create instances of this class. Instead, you use the Database
/// `alter(table:)` method:
///
///     try db.alter(table: "persons") { t in // t is TableAlteration
///         t.add(column: ...)
///     }
///
/// See https://www.sqlite.org/lang_altertable.html
public final class TableAlteration {
    private let name: String
    private var addedColumns: [ColumnDefinition] = []
    
    init(name: String) {
        self.name = name
    }
    
    /// Appends a column to the table.
    ///
    ///     try db.alter(table: "persons") { t in
    ///         t.add(column: "url", .text)
    ///     }
    ///
    /// See https://www.sqlite.org/lang_altertable.html
    ///
    /// - parameter name: the column name.
    /// - parameter type: the column type.
    /// - returns: An ColumnDefinition that allows you to refine the
    ///   column definition.
    @discardableResult public func add(column name: String, _ type: SQLColumnType) -> ColumnDefinition {
        let column = ColumnDefinition(name: name, type: type)
        addedColumns.append(column)
        return column
    }
    
    private func sql(_ db: Database) throws -> String {
        var statements: [String] = []
        
        for column in addedColumns {
            var chunks: [String] = []
            chunks.append("ALTER TABLE")
            chunks.append(name.quotedDatabaseIdentifier)
            chunks.append("ADD COLUMN")
            try chunks.append(column.sql(db))
            let statement = chunks.joined(separator: " ")
            statements.append(statement)
        }
        
        return statements.joined(separator: "; ")
    }
}

/// The ColumnDefinition class lets you refine a table column.
///
/// You get instances of this class when you create or alter a database table:
///
///     try db.create(table: "persons") { t in
///         t.column(...)      // ColumnDefinition
///     }
///
///     try db.alter(table: "persons") { t in
///         t.add(column: ...) // ColumnDefinition
///     }
///
/// See https://www.sqlite.org/lang_createtable.html and
/// https://www.sqlite.org/lang_altertable.html
public final class ColumnDefinition {
    private let name: String
    private let type: SQLColumnType
    private var primaryKey: (conflictResolution: SQLConflictResolution?, autoincrement: Bool)?
    private var notNullConflictResolution: SQLConflictResolution?
    private var uniqueConflictResolution: SQLConflictResolution?
    private var checkExpression: _SQLExpression?
    private var defaultExpression: _SQLExpression?
    private var collationName: String?
    private var reference: (table: String, column: String?, deleteAction: SQLForeignKeyAction?, updateAction: SQLForeignKeyAction?, deferred: Bool)?
    
    init(name: String, type: SQLColumnType) {
        self.name = name
        self.type = type
    }
    
    /// Adds a primary key constraint on the column.
    ///
    ///     try db.create(table: "persons") { t in
    ///         t.column("id", .integer).primaryKey()
    ///     }
    ///
    /// See https://www.sqlite.org/lang_createtable.html#primkeyconst and
    /// https://www.sqlite.org/lang_createtable.html#rowid
    ///
    /// - parameters:
    ///     - conflitResolution: An optional conflict resolution
    ///       (see https://www.sqlite.org/lang_conflict.html).
    ///     - autoincrement: If true, the primary key is autoincremented.
    /// - returns: Self so that you can further refine the column definition.
    @discardableResult public func primaryKey(onConflict conflictResolution: SQLConflictResolution? = nil, autoincrement: Bool = false) -> Self {
        primaryKey = (conflictResolution: conflictResolution, autoincrement: autoincrement)
        return self
    }
    
    /// Adds a NOT NULL constraint on the column.
    ///
    ///     try db.create(table: "persons") { t in
    ///         t.column("name", .text).notNull()
    ///     }
    ///
    /// See https://www.sqlite.org/lang_createtable.html#notnullconst
    ///
    /// - parameter conflitResolution: An optional conflict resolution
    ///   (see https://www.sqlite.org/lang_conflict.html).
    /// - returns: Self so that you can further refine the column definition.
    @discardableResult public func notNull(onConflict conflictResolution: SQLConflictResolution? = nil) -> Self {
        notNullConflictResolution = conflictResolution ?? .abort
        return self
    }
    
    /// Adds a UNIQUE constraint on the column.
    ///
    ///     try db.create(table: "persons") { t in
    ///         t.column("email", .text).unique()
    ///     }
    ///
    /// See https://www.sqlite.org/lang_createtable.html#uniqueconst
    ///
    /// - parameter conflitResolution: An optional conflict resolution
    ///   (see https://www.sqlite.org/lang_conflict.html).
    /// - returns: Self so that you can further refine the column definition.
    @discardableResult public func unique(onConflict conflictResolution: SQLConflictResolution? = nil) -> Self {
        uniqueConflictResolution = conflictResolution ?? .abort
        return self
    }
    
    /// Adds a CHECK constraint on the column.
    ///
    ///     try db.create(table: "persons") { t in
    ///         t.column("name", .text).check { length($0) > 0 }
    ///     }
    ///
    /// See https://www.sqlite.org/lang_createtable.html#ckconst
    ///
    /// - parameter condition: A closure whose argument is an Column that
    ///   represents the defined column, and returns the expression to check.
    /// - returns: Self so that you can further refine the column definition.
    @discardableResult public func check(_ condition: @noescape (Column) -> SQLExpressible) -> Self {
        checkExpression = condition(Column(name)).sqlExpression
        return self
    }
    
    /// Adds a CHECK constraint on the column.
    ///
    ///     try db.create(table: "persons") { t in
    ///         t.column("name", .text).check(sql: "LENGTH(name) > 0")
    ///     }
    ///
    /// See https://www.sqlite.org/lang_createtable.html#ckconst
    ///
    /// - parameter sql: An SQL snippet.
    /// - returns: Self so that you can further refine the column definition.
    @discardableResult public func check(sql: String) -> Self {
        checkExpression = _SQLExpression.sqlLiteral(sql, nil)
        return self
    }
    
    /// Defines the default column value.
    ///
    ///     try db.create(table: "persons") { t in
<<<<<<< HEAD
    ///         t.column("name", .text).defaults("Anonymous")
=======
    ///         t.column("name", .Text).defaults(to: "Anonymous")
>>>>>>> a35d5c4c
    ///     }
    ///
    /// See https://www.sqlite.org/lang_createtable.html#dfltval
    ///
    /// - parameter value: A DatabaseValueConvertible value.
    /// - returns: Self so that you can further refine the column definition.
<<<<<<< HEAD
    @discardableResult public func defaults(_ value: DatabaseValueConvertible) -> Self {
=======
    public func defaults(to value: DatabaseValueConvertible) -> ColumnDefinition {
>>>>>>> a35d5c4c
        defaultExpression = value.sqlExpression
        return self
    }
    
    /// Defines the default column value.
    ///
    ///     try db.create(table: "persons") { t in
    ///         t.column("creationDate", .DateTime).defaults(sql: "CURRENT_TIMESTAMP")
    ///     }
    ///
    /// See https://www.sqlite.org/lang_createtable.html#dfltval
    ///
    /// - parameter sql: An SQL snippet.
    /// - returns: Self so that you can further refine the column definition.
    @discardableResult public func defaults(sql: String) -> Self {
        defaultExpression = _SQLExpression.sqlLiteral(sql, nil)
        return self
    }
    
    // Defines the default column collation.
    ///
    ///     try db.create(table: "persons") { t in
    ///         t.column("email", .text).collate(.nocase)
    ///     }
    ///
    /// See https://www.sqlite.org/datatype3.html#collation
    ///
    /// - parameter collation: An SQLCollation.
    /// - returns: Self so that you can further refine the column definition.
    @discardableResult public func collate(_ collation: SQLCollation) -> Self {
        collationName = collation.rawValue
        return self
    }
    
    // Defines the default column collation.
    ///
    ///     try db.create(table: "persons") { t in
    ///         t.column("name", .text).collate(.localizedCaseInsensitiveCompare)
    ///     }
    ///
    /// See https://www.sqlite.org/datatype3.html#collation
    ///
    /// - parameter collation: A custom DatabaseCollation.
    /// - returns: Self so that you can further refine the column definition.
    @discardableResult public func collate(_ collation: DatabaseCollation) -> Self {
        collationName = collation.name
        return self
    }
    
    /// Defines a foreign key.
    ///
    ///     try db.create(table: "books") { t in
    ///         t.column("authorId", .integer).references("authors", onDelete: .cascade)
    ///     }
    ///
    /// See https://www.sqlite.org/foreignkeys.html
    ///
    /// - parameters
    ///     - table: The referenced table.
    ///     - column: The column in the referenced table. If not specified, the
    ///       column of the primary key of the referenced table is used.
    ///     - deleteAction: Optional action when the referenced row is deleted.
    ///     - updateAction: Optional action when the referenced row is updated.
    ///     - deferred: If true, defines a deferred foreign key constraint.
    ///       See https://www.sqlite.org/foreignkeys.html#fk_deferred.
    /// - returns: Self so that you can further refine the column definition.
    @discardableResult public func references(_ table: String, column: String? = nil, onDelete deleteAction: SQLForeignKeyAction? = nil, onUpdate updateAction: SQLForeignKeyAction? = nil, deferred: Bool = false) -> Self {
        reference = (table: table, column: column, deleteAction: deleteAction, updateAction: updateAction, deferred: deferred)
        return self
    }
    
    private func sql(_ db: Database) throws -> String {
        var chunks: [String] = []
        chunks.append(name.quotedDatabaseIdentifier)
        chunks.append(type.rawValue)
        
        if let (conflictResolution, autoincrement) = primaryKey {
            chunks.append("PRIMARY KEY")
            if let conflictResolution = conflictResolution {
                chunks.append("ON CONFLICT")
                chunks.append(conflictResolution.rawValue)
            }
            if autoincrement {
                chunks.append("AUTOINCREMENT")
            }
        }
        
        switch notNullConflictResolution {
        case .none:
            break
        case .abort?:
            chunks.append("NOT NULL")
        case let conflictResolution?:
            chunks.append("NOT NULL ON CONFLICT")
            chunks.append(conflictResolution.rawValue)
        }
        
        switch uniqueConflictResolution {
        case .none:
            break
        case .abort?:
            chunks.append("UNIQUE")
        case let conflictResolution?:
            chunks.append("UNIQUE ON CONFLICT")
            chunks.append(conflictResolution.rawValue)
        }
        
        if let checkExpression = checkExpression {
            chunks.append("CHECK")
            var arguments: StatementArguments? = nil // nil so that checkExpression.sql(&arguments) embeds literals
            chunks.append("(" + checkExpression.sql(&arguments) + ")")
        }
        
        if let defaultExpression = defaultExpression {
            var arguments: StatementArguments? = nil // nil so that defaultExpression.sql(&arguments) embeds literals
            chunks.append("DEFAULT")
            chunks.append(defaultExpression.sql(&arguments))
        }
        
        if let collationName = collationName {
            chunks.append("COLLATE")
            chunks.append(collationName)
        }
        
        if let (table, column, deleteAction, updateAction, deferred) = reference {
            chunks.append("REFERENCES")
            if let column = column {
                chunks.append("\(table.quotedDatabaseIdentifier)(\(column.quotedDatabaseIdentifier))")
            } else if let primaryKey = try db.primaryKey(table) {
                chunks.append("\(table.quotedDatabaseIdentifier)(\((primaryKey.columns.map { $0.quotedDatabaseIdentifier } as [String]).joined(separator: ", ")))")
            } else {
                fatalError("explicit referenced column required, since table \(table) has no primary key")
            }
            if let deleteAction = deleteAction {
                chunks.append("ON DELETE")
                chunks.append(deleteAction.rawValue)
            }
            if let updateAction = updateAction {
                chunks.append("ON UPDATE")
                chunks.append(updateAction.rawValue)
            }
            if deferred {
                chunks.append("DEFERRABLE INITIALLY DEFERRED")
            }
        }
        
        return chunks.joined(separator: " ")
    }
}

private struct IndexDefinition {
    let name: String
    let table: String
    let columns: [String]
    let unique: Bool
    let ifNotExists: Bool
    let condition: _SQLExpression?
    
    func sql() -> String {
        var chunks: [String] = []
        chunks.append("CREATE")
        if unique {
            chunks.append("UNIQUE")
        }
        chunks.append("INDEX")
        if ifNotExists {
            chunks.append("IF NOT EXISTS")
        }
        chunks.append(name.quotedDatabaseIdentifier)
        chunks.append("ON")
        chunks.append("\(table.quotedDatabaseIdentifier)(\((columns.map { $0.quotedDatabaseIdentifier } as [String]).joined(separator: ", ")))")
        if let condition = condition {
            chunks.append("WHERE")
            var arguments: StatementArguments? = nil // nil so that checkExpression.sql(&arguments) embeds literals
            chunks.append(condition.sql(&arguments))
        }
        return chunks.joined(separator: " ")
    }
}

/// A built-in SQLite collation.
///
/// See https://www.sqlite.org/datatype3.html#collation
public enum SQLCollation : String {
    case binary = "BINARY"
    case nocase = "NOCASE"
    case rtrim = "RTRIM"
}

/// An SQLite conflict resolution.
///
/// See https://www.sqlite.org/lang_conflict.html.
public enum SQLConflictResolution : String {
    case rollback = "ROLLBACK"
    case abort = "ABORT"
    case fail = "FAIL"
    case ignore = "IGNORE"
    case replace = "REPLACE"
}

/// An SQL column type.
///
///     try db.create(table: "persons") { t in
///         t.column("id", .integer).primaryKey()
///         t.column("title", .text)
///     }
///
/// See https://www.sqlite.org/datatype3.html
public enum SQLColumnType : String {
    case text = "TEXT"
    case integer = "INTEGER"
    case double = "DOUBLE"
    case numeric = "NUMERIC"
    case boolean = "BOOLEAN"
    case blob = "BLOB"
    case date = "DATE"
    case datetime = "DATETIME"
}

/// A foreign key action.
///
/// See https://www.sqlite.org/foreignkeys.html
public enum SQLForeignKeyAction : String {
    case cascade = "CASCADE"
    case restrict = "RESTRICT"
    case setNull = "SET NULL"
    case setDefault = "SET DEFAULT"
}<|MERGE_RESOLUTION|>--- conflicted
+++ resolved
@@ -523,22 +523,14 @@
     /// Defines the default column value.
     ///
     ///     try db.create(table: "persons") { t in
-<<<<<<< HEAD
-    ///         t.column("name", .text).defaults("Anonymous")
-=======
-    ///         t.column("name", .Text).defaults(to: "Anonymous")
->>>>>>> a35d5c4c
+    ///         t.column("name", .text).defaults(to: "Anonymous")
     ///     }
     ///
     /// See https://www.sqlite.org/lang_createtable.html#dfltval
     ///
     /// - parameter value: A DatabaseValueConvertible value.
     /// - returns: Self so that you can further refine the column definition.
-<<<<<<< HEAD
-    @discardableResult public func defaults(_ value: DatabaseValueConvertible) -> Self {
-=======
-    public func defaults(to value: DatabaseValueConvertible) -> ColumnDefinition {
->>>>>>> a35d5c4c
+    @discardableResult public func defaults(to value: DatabaseValueConvertible) -> Self {
         defaultExpression = value.sqlExpression
         return self
     }
