import XCTest
#if USING_SQLCIPHER
    import GRDBCipher
#elseif USING_CUSTOMSQLITE
    import GRDBCustomSQLite
#else
    import GRDB
#endif

class NSNumberTests: GRDBTestCase {
    
    func testNSNumberDatabaseValueToSwiftType() {
        // case "c":
<<<<<<< HEAD
        let number_char = NSNumber(value: Int8.min + 1).databaseValue
        XCTAssertEqual(Int64.fromDatabaseValue(number_char), Int64(Int8.min + 1))
        // case "C":
        let number_unsignedChar = NSNumber(value: UInt8.max - 1).databaseValue
        XCTAssertEqual(Int64.fromDatabaseValue(number_unsignedChar), Int64(UInt8.max - 1))
        // case "s":
        let number_short = NSNumber(value: Int16.min + 1).databaseValue
        XCTAssertEqual(Int64.fromDatabaseValue(number_short), Int64(Int16.min + 1))
        // case "S":
        let number_unsignedShort = NSNumber(value: UInt16.max - 1).databaseValue
        XCTAssertEqual(Int64.fromDatabaseValue(number_unsignedShort), Int64(UInt16.max - 1))
        // case "i":
        let number_int = NSNumber(value: Int32.min + 1).databaseValue
        XCTAssertEqual(Int64.fromDatabaseValue(number_int), Int64(Int32.min + 1))
        // case "I":
        let number_unsignedInt = NSNumber(value: UInt32.max - 1).databaseValue
        XCTAssertEqual(Int64.fromDatabaseValue(number_unsignedInt), Int64(UInt32.max - 1))
        // case "l":
        let number_long = NSNumber(value: Int.min + 1).databaseValue
        XCTAssertEqual(Int64.fromDatabaseValue(number_long), Int64(Int.min + 1))
=======
        let number_char = NSNumber(char: Int8.min + 1)
        XCTAssertEqual(String.fromCString(number_char.objCType)!, "c")
        let dbv_char = number_char.databaseValue
        XCTAssertEqual(Int64.fromDatabaseValue(dbv_char), Int64(Int8.min + 1))
        
        // case "C":
        let number_unsignedChar = NSNumber(unsignedChar: UInt8.max - 1)
//        XCTAssertEqual(String.fromCString(number_unsignedChar.objCType)!, "C") // get "s" instead of "C"
        let dbv_unsignedChar = number_unsignedChar.databaseValue
        XCTAssertEqual(Int64.fromDatabaseValue(dbv_unsignedChar), Int64(UInt8.max - 1))
        
        // case "s":
        let number_short = NSNumber(short: Int16.min + 1)
        XCTAssertEqual(String.fromCString(number_short.objCType)!, "s")
        let dbv_short = number_short.databaseValue
        XCTAssertEqual(Int64.fromDatabaseValue(dbv_short), Int64(Int16.min + 1))
        
        // case "S":
        let number_unsignedShort = NSNumber(unsignedShort: UInt16.max - 1)
//        XCTAssertEqual(String.fromCString(number_unsignedShort.objCType)!, "S") // get "i" instead of "S"
        let dbv_unsignedShort = number_unsignedShort.databaseValue
        XCTAssertEqual(Int64.fromDatabaseValue(dbv_unsignedShort), Int64(UInt16.max - 1))
        
        // case "i":
        let number_int = NSNumber(int: Int32.min + 1)
        XCTAssertEqual(String.fromCString(number_int.objCType)!, "i")
        let dbv_int = number_int.databaseValue
        XCTAssertEqual(Int64.fromDatabaseValue(dbv_int), Int64(Int32.min + 1))
        
        // case "I":
        let number_unsignedInt = NSNumber(unsignedInt: UInt32.max - 1)
//        XCTAssertEqual(String.fromCString(number_unsignedInt.objCType)!, "I") // get "q" instead of "I"
        let dbv_unsignedInt = number_unsignedInt.databaseValue
        XCTAssertEqual(Int64.fromDatabaseValue(dbv_unsignedInt), Int64(UInt32.max - 1))
        
        // case "l":
        let number_long = NSNumber(long: Int.min + 1)
//        XCTAssertEqual(String.fromCString(number_long.objCType)!, "l") // get "q" instead of "l"
        let dbv_long = number_long.databaseValue
        XCTAssertEqual(Int64.fromDatabaseValue(dbv_long), Int64(Int.min + 1))
        
>>>>>>> 2833da3b
        // case "L":
        let number_unsignedLong = NSNumber(unsignedLong: UInt(UInt32.max))
//        XCTAssertEqual(String.fromCString(number_unsignedLong.objCType)!, "L") // get "q" instead of "L"
        let dbv_unsignedLong = number_unsignedLong.databaseValue
        XCTAssertEqual(Int64.fromDatabaseValue(dbv_unsignedLong), Int64(UInt32.max))
        // fatal error: value can not be converted to Int64 because it is greater than Int64.max
        // _ dbv_unsignedLong = NSNumber(unsignedLong: UInt.max - 1).databaseValue
        
        // case "q":
<<<<<<< HEAD
        let number_longLong = NSNumber(value: Int64.min + 1).databaseValue
        XCTAssertEqual(Int64.fromDatabaseValue(number_longLong), Int64(Int64.min + 1))
=======
        let number_longLong = NSNumber(longLong: Int64.min + 1)
        XCTAssertEqual(String.fromCString(number_longLong.objCType)!, "q")
        let dbv_longLong = number_longLong.databaseValue
        XCTAssertEqual(Int64.fromDatabaseValue(dbv_longLong), Int64(Int64.min + 1))
        
>>>>>>> 2833da3b
        // case "Q":
        let number_unsignedLongLong = NSNumber(unsignedLongLong: UInt64(Int64.max))
//        XCTAssertEqual(String.fromCString(number_unsignedLongLong.objCType)!, "Q") // get "q" instead of "Q"
        let dbv_unsignedLongLong = number_unsignedLongLong.databaseValue
        XCTAssertEqual(Int64.fromDatabaseValue(dbv_unsignedLongLong), Int64.max)
        // fatal error: value can not be converted to Int64 because it is greater than Int64.max
        // _ = NSNumber(unsignedLongLong: UInt64.max - 1).databaseValue
        
        // case "f":
<<<<<<< HEAD
        let number_float = NSNumber(value: Float(3.14159)).databaseValue
        XCTAssertEqual(Float.fromDatabaseValue(number_float), Float(3.14159))
        // case "d":
        let number_double = NSNumber(value: Double(10000000.01)).databaseValue
        XCTAssertEqual(Double.fromDatabaseValue(number_double), Double(10000000.01))
        // case "B":
        let number_bool_true = NSNumber(value: true).databaseValue
        XCTAssertEqual(Bool.fromDatabaseValue(number_bool_true), true)
        let number_bool_false = NSNumber(value: false).databaseValue
        XCTAssertEqual(Bool.fromDatabaseValue(number_bool_false), false)
=======
        let number_float = NSNumber(float: Float(3.14159))
        XCTAssertEqual(String.fromCString(number_float.objCType)!, "f")
        let dbv_float = number_float.databaseValue
        XCTAssertEqual(Float.fromDatabaseValue(dbv_float), Float(3.14159))
        
        // case "d":
        let number_double = NSNumber(double: Double(10000000.01))
        XCTAssertEqual(String.fromCString(number_double.objCType)!, "d")
        let dbv_double = number_double.databaseValue
        XCTAssertEqual(Double.fromDatabaseValue(dbv_double), Double(10000000.01))
        
        // case "B":
        let number_bool_true = NSNumber(bool: true)
        XCTAssertEqual(String.fromCString(number_bool_true.objCType)!, "c")
        let dbv_bool_true = number_bool_true.databaseValue
        XCTAssertEqual(Bool.fromDatabaseValue(dbv_bool_true), true)
        
        let number_bool_false = NSNumber(bool: false)
        XCTAssertEqual(String.fromCString(number_bool_false.objCType)!, "c")
        let dbv_bool_false = number_bool_false.databaseValue
        XCTAssertEqual(Bool.fromDatabaseValue(dbv_bool_false), false)
>>>>>>> 2833da3b
    }
    
    func testNSNumberDatabaseValueRoundTrip() {
        
        func roundTrip(_ value: NSNumber) -> Bool
        {
            let databaseValue = value.databaseValue
            guard let back = NSNumber.fromDatabaseValue(databaseValue) else
            {
                XCTFail("Failed to convert from DatabaseValue to NSNumber")
                return false
            }
            return back.isEqual(to:
                value)
        }
        
        XCTAssertTrue(roundTrip(NSNumber(value: Int32.min + 1)))
        XCTAssertTrue(roundTrip(NSNumber(value: Double(10000000.01))))
    }
    
    func testNSNumberFromDatabaseValueFailure() {
        let databaseValue_Null = DatabaseValue.null
        let databaseValue_String = "foo".databaseValue
        let databaseValue_Blob = "bar".data(using: NSUTF8StringEncoding)!.databaseValue
        XCTAssertNil(NSNumber.fromDatabaseValue(databaseValue_Null))
        XCTAssertNil(NSNumber.fromDatabaseValue(databaseValue_String))
        XCTAssertNil(NSNumber.fromDatabaseValue(databaseValue_Blob))
    }
    
}<|MERGE_RESOLUTION|>--- conflicted
+++ resolved
@@ -11,132 +11,91 @@
     
     func testNSNumberDatabaseValueToSwiftType() {
         // case "c":
-<<<<<<< HEAD
-        let number_char = NSNumber(value: Int8.min + 1).databaseValue
-        XCTAssertEqual(Int64.fromDatabaseValue(number_char), Int64(Int8.min + 1))
-        // case "C":
-        let number_unsignedChar = NSNumber(value: UInt8.max - 1).databaseValue
-        XCTAssertEqual(Int64.fromDatabaseValue(number_unsignedChar), Int64(UInt8.max - 1))
-        // case "s":
-        let number_short = NSNumber(value: Int16.min + 1).databaseValue
-        XCTAssertEqual(Int64.fromDatabaseValue(number_short), Int64(Int16.min + 1))
-        // case "S":
-        let number_unsignedShort = NSNumber(value: UInt16.max - 1).databaseValue
-        XCTAssertEqual(Int64.fromDatabaseValue(number_unsignedShort), Int64(UInt16.max - 1))
-        // case "i":
-        let number_int = NSNumber(value: Int32.min + 1).databaseValue
-        XCTAssertEqual(Int64.fromDatabaseValue(number_int), Int64(Int32.min + 1))
-        // case "I":
-        let number_unsignedInt = NSNumber(value: UInt32.max - 1).databaseValue
-        XCTAssertEqual(Int64.fromDatabaseValue(number_unsignedInt), Int64(UInt32.max - 1))
-        // case "l":
-        let number_long = NSNumber(value: Int.min + 1).databaseValue
-        XCTAssertEqual(Int64.fromDatabaseValue(number_long), Int64(Int.min + 1))
-=======
-        let number_char = NSNumber(char: Int8.min + 1)
-        XCTAssertEqual(String.fromCString(number_char.objCType)!, "c")
+        let number_char = NSNumber(value: Int8.min + 1)
+        XCTAssertEqual(String(cString: number_char.objCType), "c")
         let dbv_char = number_char.databaseValue
         XCTAssertEqual(Int64.fromDatabaseValue(dbv_char), Int64(Int8.min + 1))
         
         // case "C":
-        let number_unsignedChar = NSNumber(unsignedChar: UInt8.max - 1)
-//        XCTAssertEqual(String.fromCString(number_unsignedChar.objCType)!, "C") // get "s" instead of "C"
+        let number_unsignedChar = NSNumber(value: UInt8.max - 1)
+//        XCTAssertEqual(String(cString: number_unsignedChar.objCType), "C") // get "s" instead of "C"
         let dbv_unsignedChar = number_unsignedChar.databaseValue
         XCTAssertEqual(Int64.fromDatabaseValue(dbv_unsignedChar), Int64(UInt8.max - 1))
         
         // case "s":
-        let number_short = NSNumber(short: Int16.min + 1)
-        XCTAssertEqual(String.fromCString(number_short.objCType)!, "s")
+        let number_short = NSNumber(value: Int16.min + 1)
+        XCTAssertEqual(String(cString: number_short.objCType), "s")
         let dbv_short = number_short.databaseValue
         XCTAssertEqual(Int64.fromDatabaseValue(dbv_short), Int64(Int16.min + 1))
         
         // case "S":
-        let number_unsignedShort = NSNumber(unsignedShort: UInt16.max - 1)
-//        XCTAssertEqual(String.fromCString(number_unsignedShort.objCType)!, "S") // get "i" instead of "S"
+        let number_unsignedShort = NSNumber(value: UInt16.max - 1)
+//        XCTAssertEqual(String(cString: number_unsignedShort.objCType), "S") // get "i" instead of "S"
         let dbv_unsignedShort = number_unsignedShort.databaseValue
         XCTAssertEqual(Int64.fromDatabaseValue(dbv_unsignedShort), Int64(UInt16.max - 1))
         
         // case "i":
-        let number_int = NSNumber(int: Int32.min + 1)
-        XCTAssertEqual(String.fromCString(number_int.objCType)!, "i")
+        let number_int = NSNumber(value: Int32.min + 1)
+        XCTAssertEqual(String(cString: number_int.objCType), "i")
         let dbv_int = number_int.databaseValue
         XCTAssertEqual(Int64.fromDatabaseValue(dbv_int), Int64(Int32.min + 1))
         
         // case "I":
-        let number_unsignedInt = NSNumber(unsignedInt: UInt32.max - 1)
-//        XCTAssertEqual(String.fromCString(number_unsignedInt.objCType)!, "I") // get "q" instead of "I"
+        let number_unsignedInt = NSNumber(value: UInt32.max - 1)
+//        XCTAssertEqual(String(cString: number_unsignedInt.objCType), "I") // get "q" instead of "I"
         let dbv_unsignedInt = number_unsignedInt.databaseValue
         XCTAssertEqual(Int64.fromDatabaseValue(dbv_unsignedInt), Int64(UInt32.max - 1))
         
         // case "l":
-        let number_long = NSNumber(long: Int.min + 1)
-//        XCTAssertEqual(String.fromCString(number_long.objCType)!, "l") // get "q" instead of "l"
+        let number_long = NSNumber(value: Int.min + 1)
+//        XCTAssertEqual(String(cString: number_long.objCType), "l") // get "q" instead of "l"
         let dbv_long = number_long.databaseValue
         XCTAssertEqual(Int64.fromDatabaseValue(dbv_long), Int64(Int.min + 1))
         
->>>>>>> 2833da3b
         // case "L":
-        let number_unsignedLong = NSNumber(unsignedLong: UInt(UInt32.max))
-//        XCTAssertEqual(String.fromCString(number_unsignedLong.objCType)!, "L") // get "q" instead of "L"
+        let number_unsignedLong = NSNumber(value: UInt(UInt32.max))
+//        XCTAssertEqual(String(cString: number_unsignedLong.objCType), "L") // get "q" instead of "L"
         let dbv_unsignedLong = number_unsignedLong.databaseValue
         XCTAssertEqual(Int64.fromDatabaseValue(dbv_unsignedLong), Int64(UInt32.max))
         // fatal error: value can not be converted to Int64 because it is greater than Int64.max
-        // _ dbv_unsignedLong = NSNumber(unsignedLong: UInt.max - 1).databaseValue
+        // _ dbv_unsignedLong = NSNumber(value: UInt.max - 1).databaseValue
         
         // case "q":
-<<<<<<< HEAD
-        let number_longLong = NSNumber(value: Int64.min + 1).databaseValue
-        XCTAssertEqual(Int64.fromDatabaseValue(number_longLong), Int64(Int64.min + 1))
-=======
-        let number_longLong = NSNumber(longLong: Int64.min + 1)
-        XCTAssertEqual(String.fromCString(number_longLong.objCType)!, "q")
+        let number_longLong = NSNumber(value: Int64.min + 1)
+        XCTAssertEqual(String(cString: number_longLong.objCType), "q")
         let dbv_longLong = number_longLong.databaseValue
         XCTAssertEqual(Int64.fromDatabaseValue(dbv_longLong), Int64(Int64.min + 1))
         
->>>>>>> 2833da3b
         // case "Q":
-        let number_unsignedLongLong = NSNumber(unsignedLongLong: UInt64(Int64.max))
-//        XCTAssertEqual(String.fromCString(number_unsignedLongLong.objCType)!, "Q") // get "q" instead of "Q"
+        let number_unsignedLongLong = NSNumber(value: UInt64(Int64.max))
+//        XCTAssertEqual(String(cString: number_unsignedLongLong.objCType), "Q") // get "q" instead of "Q"
         let dbv_unsignedLongLong = number_unsignedLongLong.databaseValue
         XCTAssertEqual(Int64.fromDatabaseValue(dbv_unsignedLongLong), Int64.max)
         // fatal error: value can not be converted to Int64 because it is greater than Int64.max
-        // _ = NSNumber(unsignedLongLong: UInt64.max - 1).databaseValue
+        // _ = NSNumber(value: UInt64.max - 1).databaseValue
         
         // case "f":
-<<<<<<< HEAD
-        let number_float = NSNumber(value: Float(3.14159)).databaseValue
-        XCTAssertEqual(Float.fromDatabaseValue(number_float), Float(3.14159))
-        // case "d":
-        let number_double = NSNumber(value: Double(10000000.01)).databaseValue
-        XCTAssertEqual(Double.fromDatabaseValue(number_double), Double(10000000.01))
-        // case "B":
-        let number_bool_true = NSNumber(value: true).databaseValue
-        XCTAssertEqual(Bool.fromDatabaseValue(number_bool_true), true)
-        let number_bool_false = NSNumber(value: false).databaseValue
-        XCTAssertEqual(Bool.fromDatabaseValue(number_bool_false), false)
-=======
-        let number_float = NSNumber(float: Float(3.14159))
-        XCTAssertEqual(String.fromCString(number_float.objCType)!, "f")
+        let number_float = NSNumber(value: Float(3.14159))
+        XCTAssertEqual(String(cString: number_float.objCType), "f")
         let dbv_float = number_float.databaseValue
         XCTAssertEqual(Float.fromDatabaseValue(dbv_float), Float(3.14159))
         
         // case "d":
-        let number_double = NSNumber(double: Double(10000000.01))
-        XCTAssertEqual(String.fromCString(number_double.objCType)!, "d")
+        let number_double = NSNumber(value: Double(10000000.01))
+        XCTAssertEqual(String(cString: number_double.objCType), "d")
         let dbv_double = number_double.databaseValue
         XCTAssertEqual(Double.fromDatabaseValue(dbv_double), Double(10000000.01))
         
         // case "B":
-        let number_bool_true = NSNumber(bool: true)
-        XCTAssertEqual(String.fromCString(number_bool_true.objCType)!, "c")
+        let number_bool_true = NSNumber(value: true)
+        XCTAssertEqual(String(cString: number_bool_true.objCType), "c")
         let dbv_bool_true = number_bool_true.databaseValue
         XCTAssertEqual(Bool.fromDatabaseValue(dbv_bool_true), true)
         
-        let number_bool_false = NSNumber(bool: false)
-        XCTAssertEqual(String.fromCString(number_bool_false.objCType)!, "c")
+        let number_bool_false = NSNumber(value: false)
+        XCTAssertEqual(String(cString: number_bool_false.objCType), "c")
         let dbv_bool_false = number_bool_false.databaseValue
         XCTAssertEqual(Bool.fromDatabaseValue(dbv_bool_false), false)
->>>>>>> 2833da3b
     }
     
     func testNSNumberDatabaseValueRoundTrip() {
